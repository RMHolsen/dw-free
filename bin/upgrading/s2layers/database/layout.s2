layerinfo type = "layout";
layerinfo name = "Database";
layerinfo redist_uniq = "database/layout";
layerinfo author_name = "ninetydegrees";
layerinfo lang = "en";

set layout_authors = [ { "name" => "ninetydegrees", "type" => "user" } ];
set layout_resources = [ { "name" => "Cyreal's font", "url" => "http://www.google.com/webfonts" } ];

##===============================
## Presentation
##===============================

propgroup presentation_child {
    property string post_title_align {
        des = "Content title alignment";
        values = "left|Left|right|Right";
        }
    property string post_text_align {
        des = "Content text alignment";
        values = "left|Left|justify|Justify";
        }
    property string entry_interaction_links {
        des = "Select whether entry interaction links are printed as text or using the available icons";
        values = "icons|icons|text|text-only|";
        }
    property string comment_interaction_links {
        des = "Select whether comment interaction links are printed as text or using the available icons";
        values = "icons|icons|text|text-only|";
        }
    property bool default_icons {
        des = "Replace custom icons with default ones";
        note = "Text will be used instead when there are no default icons.";
        }
    }

set layout_type = "two-columns-right";
set entry_date_format = "iso";
set entry_time_format = "short_24";
set comment_date_format = "iso";
set comment_time_format = "short_24";
set custom_colors_template = "%%new%% .entrybox-wrapper { border: 2px solid %%background%%; }
%%new%% .entry-title { margin-bottom: .5em; }
%%new%% .entry-title a {
    background-color: %%background%%;
    color: %%foreground%%;
    border-radius: .6em;
    padding: .2em;
    }";
set userlite_interaction_links = "text";
set entry_interaction_links = "icons";
set comment_interaction_links = "icons";
set all_commentsubjects = true;
set post_title_align = "right";
set post_text_align = "justify";
set default_icons = false;
set custom_control_strip_colors = "on_no_gradient";

##===============================
## Colors
##===============================

propgroup colors_child {
    property Color color_page_title_shadow { des = "Page title shadow color"; }
    property Color color_userpic_shadow { des = "Userpic shadow color"; }
    property Color color_elements_border { des = "Misc. elements border color"; }

    property Color color_entry_title_shadow { des = "Entry title shadow color"; }
    property Color color_comment_title_shadow { des = "Comment title shadow color"; }

    property Color color_calendar_header_background { des = "Calendar header background color"; }
    property Color color_calendar_header_text { des = "Calendar header color"; }
    property Color color_calendar_background { des = "Calendar background color"; }
    property Color color_calendar_link { des = "Calendar link color"; }
    property Color color_calendar_background_active { des = "Calendar active background color"; }
    property Color color_calendar_link_active { des = "Calendar active link color"; }
    property Color color_calendar_background_hover { des = "Calendar hover background color"; }
    property Color color_calendar_link_hover { des = "Calendar hover link color"; }
    property Color color_calendar_background_visited { des = "Calendar visited background color"; }
    property Color color_calendar_link_visited { des = "Calendar visited link color"; }

    property Color color_module_title_shadow { des = "Module title shadow color"; }
    property Color color_module_header_background { des = "Header module background color"; }
    property Color color_module_header_link { des = "Header module link color"; }
    property Color color_module_header_background_active { des = "Header module active background color"; }
    property Color color_module_header_link_active { des = "Header module active color"; }
    property Color color_module_header_background_hover { des = "Header module hover background color"; }
    property Color color_module_header_link_hover { des = "Header module hover link color"; }
    property Color color_module_header_background_visited { des = "Header module visited background color"; }
    property Color color_module_header_link_visited { des = "Header module visited color"; }
    property Color color_module_header_border { des = "Header module border color"; }
    property Color color_module_calendar_header_background { des = "Calendar module header background color"; }
    property Color color_module_calendar_header_text { des = "Calendar module header color"; }
    property Color color_module_calendar_background { des = "Calendar module background color"; }
    property Color color_module_calendar_link { des = "Calendar module link color"; }
    property Color color_module_calendar_background_active { des = "Calendar module active background color"; }
    property Color color_module_calendar_link_active { des = "Calendar module active link color"; }
    property Color color_module_calendar_background_hover { des = "Calendar module hover background color"; }
    property Color color_module_calendar_link_hover { des = "Calendar modules hover link color"; }
    property Color color_module_calendar_background_visited { des = "Calendar module visited background color"; }
    property Color color_module_calendar_link_visited { des = "Calendar module visited link color"; }

}

##===============================
## Fonts
##===============================

propgroup fonts_child {
    property use font_sources;
}

set font_sources = "http://fonts.googleapis.com/css?family=Iceland";
set font_base = "Iceland, 'Courier New'";
set font_fallback = "monospace";
set font_base_size = "1.3";
set font_base_units = "em";
set font_journal_title_size = "2.5";
set font_journal_title_units ="em";
set font_journal_subtitle_size = "1.1";
set font_journal_subtitle_units = "em";
set font_entry_title_size = "1.25";
set font_entry_title_units ="em";
set font_comment_title_size = "1.25";
set font_comment_title_units ="em";
set font_module_heading_size = "1.25";
set font_module_heading_units = "em";

##===============================
## Images
##===============================

propgroup images_child {
    property string[] image_background_footer_group {
        des = "Footer background image";
        grouptype = "image";
    }
    set image_background_footer_group = [ "image_background_footer_url", "image_background_footer_repeat", "image_background_footer_position" ];
    property string image_background_footer_url {
        grouped = 1;
        }
    property string image_background_footer_repeat {
        values = "repeat|tile image|no-repeat|don't tile|repeat-x|tile horizontally|repeat-y|tile vertically";
        grouped = 1;
        }
    property string image_background_footer_position {
        values = "top left|top left|top center|top center|top right|top right|center left|center left|center center|center|center right|center right|bottom left|bottom left|bottom center|bottom center|bottom right|bottom right";
        grouped = 1;
        }
    property int image_background_footer_height {
        des = "The height of your footer image, in pixels.  Use 0 for default.";
        example = "50";
        size = 6;
        }

    property string[] image_background_blockquote_group {
        des = "Blockquote background image";
        grouptype = "image";
    }
    set image_background_blockquote_group = [ "image_background_blockquote_url", "image_background_blockquote_repeat", "image_background_blockquote_position" ];
    property string image_background_blockquote_url {
        grouped = 1;
        }
    property string image_background_blockquote_repeat {
        values = "repeat|tile image|no-repeat|don't tile|repeat-x|tile horizontally|repeat-y|tile vertically";
        grouped = 1;
        }
    property string image_background_blockquote_position {
        values = "top left|top left|top center|top center|top right|top right|center left|center left|center center|center|center right|center right|bottom left|bottom left|bottom center|bottom center|bottom right|bottom right";
        grouped = 1;
        allow_other = 1;
        }
    property int image_background_blockquote_width {
        des = "The width of your blockquote image, in pixels.  Use 0 for default.";
        example = "50";
        size = 6;
        }

    property string image_addmemories { des = "Add to memories icon"; noui = 1; }
    property string image_comments { des = "Read comments icon"; noui = 1; }
    property string image_delete { des = "Delete item icon"; noui = 1; }
    property string image_edit { des = "Post or edit item icon"; noui = 1; }
    property string image_edittags { des = "Edit tags icon"; noui = 1; }
    property string image_expand { des = "Expand thread icon"; noui = 1; }
    property string image_freeze { des = "Freeze comment icon"; noui = 1; }
    property string image_hide { des = "Hide comments icon"; noui = 1; }
    property string image_giveaccess { des = "Give access icon"; noui = 1; }
    property string image_join { des = "Join community icon"; noui = 1; }
    property string image_link { des = "Post link icon"; noui = 1; }
    property string image_maxcomments { des = "Maximum comments icon"; noui = 1; }
    property string image_message { des = "Send a Private Message icon"; noui = 1; }
    property string image_next { des = "Next entry icon"; noui = 1; }
    property string image_parent { des = "Parent comment icon"; noui = 1; }
    property string image_prev { des = "Previous entry icon"; noui = 1; }
    property string image_reply { des = "Reply to post icon"; noui = 1; }
    property string image_screen { des = "Screen comment icon"; noui = 1; }
    property string image_show { des = "Show comments icon"; noui = 1; }
    property string image_subscribe { des = "Subscribe to journal icon"; noui = 1; }
    property string image_tellafriend { des = "Tell a friend icon"; noui = 1; }
    property string image_thread { des = "Comment thread icon"; noui = 1; }
    property string image_threadroot { des = "Root comment icon"; noui = 1; }
    property string image_track { des = "Track item icon"; noui = 1; }
    property string image_tracked { des = "Tracked item icon"; noui = 1; }
    property string image_unfreeze { des = "Unfreeze comment icon"; noui = 1; }
    property string image_unscreen { des = "Unscreen comment icon"; noui = 1; }
    }

##===============================
## Modules
##===============================

propgroup modules_child {
    property string module_navlinks_section_override {
       values = "none|(none)|header|Header|one|Main Module Section|two|Second Module Section";
       grouped = 1;
       }
    property string module_time_section_override {
       values = "none|(none)|one|Main Module Section|two|Second Module Section|footer|Footer";
       grouped = 1;
       }
    property string module_poweredby_section_override {
       values = "none|(none)|one|Main Module Section|two|Second Module Section|footer|Footer";
       grouped = 1;
       }
    }

set grouped_property_override = {
        "module_navlinks_section" => "module_navlinks_section_override",
        "module_time_section" => "module_time_section_override",
        "module_poweredby_section" => "module_poweredby_section_override"
    };

set module_navlinks_section = "header";
set module_pagesummary_order = 6;
set module_tags_order = 7;
set module_search_order = 8;
set module_customtext_order = 9;
set module_customtext_section = "two";
set module_active_order = 10;
set module_active_section = "two";
set module_links_order = 11;
set module_links_section = "two";
set module_syndicate_order = 12;
set module_syndicate_section = "two";
set module_credit_order = 13;
set module_credit_section = "two";
set module_time_order = 19;
set module_time_section = "footer";
set module_poweredby_order = 20;
set module_poweredby_section = "footer";

set module_tags_opts_type = "multi";

##===============================
## Text
##===============================

set text_default_separator = " &#9726; ";
set text_posting_in = " in ";
set text_meta_music = "&#9726; Current Music:";
set text_meta_mood = "&#9726; Current Mood:";
set text_meta_location = "&#9726; Current Location:";
set text_meta_groups = "&#9726; Custom Access Groups:";
set text_meta_xpost = "&#9642; Crossposts:";
set text_tags = "&#9726; Tags:";
set text_comment_from = "Posted by:";
set text_comment_date = "Date/Time:";
set text_comment_ipaddr = "&#9726; IP:";
set text_entry_prev = "Previous";
set text_entry_next = "Next";
set text_tell_friend = "Share";
set text_mem_add = "Memory";
set text_generated_on = "Page generated on";
set text_page_top = "Top of Page";
set text_read_comments_screened_visible = "1 visible comment // # visible comments";

##===============================
## Functions
##===============================

## Use default or custom icons for action links depending on setting
## If action doesn't have a default icon, use text instead

function prop_init () {

    $*image_addmemories = $*default_icons ? "$*IMGDIR/silk/entry/memories_add.png" : generate_image_url($*image_addmemories);
    $*image_comments = $*default_icons ? "" : generate_image_url($*image_comments);
    $*image_delete = $*default_icons ? "$*IMGDIR/silk/comments/delete.png" : generate_image_url($*image_delete);
    $*image_edit = $*default_icons ? "$*IMGDIR/silk/entry/edit.png" : generate_image_url($*image_edit);
    $*image_edittags = $*default_icons ? "$*IMGDIR/silk/entry/tag_edit.png" : generate_image_url($*image_edittags);
    $*image_expand = $*default_icons ? "" : generate_image_url($*image_expand);
    $*image_freeze = $*default_icons ? "$*IMGDIR/silk/comments/freeze.png" : generate_image_url($*image_freeze);
    $*image_giveaccess = $*default_icons ? "$*IMGDIR/silk/profile/access_give.png" : generate_image_url($*image_giveaccess);
    $*image_hide = $*default_icons ? "" : generate_image_url($*image_hide);
    $*image_join = $*default_icons ? "$*IMGDIR/silk/profile/community_join.png" : generate_image_url($*image_join);
    $*image_link = $*default_icons ? "" : generate_image_url($*image_link);
    $*image_maxcomments = $*default_icons ? "" : generate_image_url($*image_maxcomments);
    $*image_message = $*default_icons ? "$*IMGDIR/silk/profile/message.png" : generate_image_url($*image_message);
    $*image_next = $*default_icons ? "$*IMGDIR/silk/entry/next.png" : generate_image_url($*image_next);
    $*image_parent = $*default_icons ? "" : generate_image_url($*image_parent);
    $*image_prev = $*default_icons ? "$*IMGDIR/silk/entry/previous.png" : generate_image_url($*image_prev);
    $*image_reply = $*default_icons ? "" : generate_image_url($*image_reply);
    $*image_tellafriend = $*default_icons ? "$*IMGDIR/silk/entry/tellafriend.png" : generate_image_url($*image_tellafriend);
    $*image_thread = $*default_icons ? "" : generate_image_url($*image_thread);
    $*image_threadroot = $*default_icons ? "" : generate_image_url($*image_threadroot);
    $*image_track = $*default_icons ? "$*IMGDIR/silk/entry/track.png" : generate_image_url($*image_track);
    $*image_tracked = $*default_icons ? "$*IMGDIR/silk/entry/untrack.png" : generate_image_url($*image_tracked);
    $*image_screen = $*default_icons ? "$*IMGDIR/silk/comments/screen.png" : generate_image_url($*image_screen);
    $*image_show = $*default_icons ? "" : generate_image_url($*image_show);
    $*image_subscribe = $*default_icons ? "$*IMGDIR/silk/profile/subscription_add.png" : generate_image_url($*image_subscribe);
    $*image_unfreeze = $*default_icons ? "$*IMGDIR/silk/comments/unfreeze.png" : generate_image_url($*image_unfreeze);
    $*image_unscreen = $*default_icons ? "$*IMGDIR/silk/comments/unscreen.png" : generate_image_url($*image_unscreen);

    $*entry_interaction_links = $*default_icons ? "text" : $*entry_interaction_links;
    $*comment_interaction_links = $*default_icons ? "text" : $*comment_interaction_links;
}

## Add title to Nav module when not in header position.

function print_module_navlinks() {
    var Page p = get_page();
    var string title = ($*module_navlinks_section == "header") ? "" : "Navigation";
    open_module("navlinks", $title, "");
    var string{}[] links = [];
    foreach var string k ($p.views_order) {
        var string class = $k;
        if ($p.view == $k) { $class = "current $k"; }
            $links[size $links] = { "class" => $class, "item" => """<a href="$p.view_url{$k}">"""+lang_viewname($k)+"""</a>""" };
        }
    print_module_list($links);
    close_module();
}

## Print security and warnings as text.

function Entry::print_metatypes() {
    $this->print_metatypes(false, true);
}

## Replace profile interaction link icons.

function UserLite::print_interaction_links() {

    var string{} interaction_icons = {
        "manage_membership" => $*image_join,
        "trust" => $*image_giveaccess,
        "watch" => $*image_subscribe,
        "post_entry" => $*image_edit,
        "message" => $*image_message,
        "track" => $*image_track,
        "tell_friend" => $*image_tellafriend,
    };

    var string display_type = ($*userlite_interaction_links == "text") ? " text-links" : " icon-links";
    var Link link;
    var string icon_url;
    var int count;
    $count = 0;
    foreach var string k ($.link_keyseq) {
        $link = $this->get_link($k);
        $icon_url = $interaction_icons{$k};
        if ($link.url) {
            $count ++;
            if ($count == 1) {
                """<ul class="userlite-interaction-links$display_type">""";
            }
            if ($*userlite_interaction_links == "text") {
                """<li class="link $k""" + ( $count == 1 ? " first-item" : "" ) + """"><a href="$link.url">$link.caption</a></li>\n""";
            }
            else { ## if ($*userlite_interaction_links == "icons")
                """<li class="link $k""" + ( $count == 1 ? " first-item" : "" ) + """"><a href="$link.url"><img src="$icon_url" alt="$link.caption" title="$link.caption" /></a></li>\n""";
            }
        }
    }
    if ($count > 0) {
        """</ul>""";
    }
}

## Replace manage/interaction links with icons.

function Entry::print_link_next() {
    var Link link = $this->get_link("nav_next");
    if ($*entry_management_links == "text") {
         """<a href="$link.url">$link.caption</a>""";
    }
    else {
        """<a href="$link.url"><img src="$*image_next" alt="$link.caption" title="$link.caption" /></a>""";
    }
}

function Entry::print_link_prev() {
    var Link link = $this->get_link("nav_prev");
    if ($*entry_management_links == "text") {
         """<a href="$link.url">$link.caption</a>""";
    }
    else {
        """<a href="$link.url"><img src="$*image_prev" alt="$link.caption" title="$link.caption" /></a>""";
    }
}

function Entry::print_management_links() {
    var string{} manage_icons = {
        "edit_entry" => $*image_edit,
        "edit_tags" => $*image_edittags,
        "mem_add" => $*image_addmemories,
        "tell_friend" => $*image_tellafriend,
        "watch_comments" => $*image_track,
        "unwatch_comments" => $*image_tracked,
    };

    ## There's no point in showing previous/next links on pages which show
    ## multiple entries anyway, so we only print them on EntryPage and ReplyPage.

    var string display_type = ($*entry_management_links == "text") ? " text-links" : " icon-links";

    var Page p = get_page();
    var int count;
    var string extras;
    $count = 0;
    var bool show_interentry = ($p.view == "entry" or $p.view == "reply");
    if ($show_interentry) {
        $count ++;
        if ($count == 1) {
            """<ul class="entry-management-links$display_type">""";
        }
        """<li class="link link_prev first-item">""";
        $this->print_link_prev();
        """</li>\n""";
    }
    var Link link;
    var string icon_url;
    foreach var string k ($.link_keyseq) {
        $link = $this->get_link($k);
        $icon_url = $manage_icons{$k};
        if ($link.url) {
            $count ++;
            if ($count == 1) {
                """<ul class="entry-management-links$display_type">""";
            }
            if ($*entry_management_links == "text") {
                foreach var string extra ( $link.extra ) {
                    var string value = $link.extra{$extra};
                    $extras = $extras + "$extra='$value' ";
                }
                """<li class="link $k""" + ( $count == 1 ? " first-item" : "" ) + """"><a href="$link.url" $extras>$link.caption</a></li>\n""";
            }
            else { ## if ($*entry_management_links == "icon")

            """<li class="link $k""" + ( $count == 1 ? " first-item" : "" ) + """"><a href="$link.url"><img src="$icon_url" alt="$link.caption" title="$link.caption" /></a></li>""";
            }
        }
    }
    if ($show_interentry) {
        if ($count == 1) {
            """<ul class="entry-management-links$display_type">""";
        }
        """<li class="link link_next">""";
        $this->print_link_next();
        """</li>\n""";
    }
    if ($count > 0) {
        """</ul>""";
    }
}

function CommentInfo::print_readlink {
    var Page p = get_page();
<<<<<<< HEAD
    var string text_visible = get_plural_phrase($.count, "text_read_comments_screened_visible");
    var string text_screened = get_plural_phrase($.screened_count, "text_read_comments_screened");
    var string text_both = $text_visible + $*text_default_separator + $text_screened;
    var string text_total = get_plural_phrase($.count, $p.view == "read" ? "text_read_comments_friends" : "text_read_comments");

    if ($.screened) {
        if ($*entry_interaction_links == "text") {
            print safe """<a href="$.read_url#comments">"""+ $text_visible + $*text_default_separator + $text_screened + """</a>""";
        } else {
            print safe """<a href="$.read_url#comments" alt="$text_both" title="$text_both">$.count <img src="$*image_comments" />"""
                + """ + $.screened_count <img src="$*image_screen" />"""
                + "</a>";
        }
=======
    var string alt = get_plural_phrase($.count, $p.view == "read" ? "text_read_comments_friends" : "text_read_comments");
    if ($*entry_interaction_links == "text") {
            print safe "<a href=\"$.read_url#comments\">"+
        get_plural_phrase($.count, $p.view == "read" ?
                          "text_read_comments_friends" : "text_read_comments")+
    "</a>";
>>>>>>> ecbf00bb

    } else {
        if ($*entry_interaction_links == "text") {
            print safe """<a href="$.read_url#comments">"""+ $text_total + """</a>""";
        } else {
            print safe """<a href="$.read_url#comments" alt="$text_total" title="$text_total">$.count <img src="$*image_comments" /></a>""";
        }
    }
}

function CommentInfo::print_postlink() {
    var Page p = get_page();
    var string alt = ($p.view == "read" or $p.view == "network") ? $*text_post_comment_friends : $*text_post_comment;
    if ($.maxcomments) {
        if ($*entry_interaction_links == "text") {
            print safe "$*text_max_comments";
        } else {
            print safe """<img src="$*image_maxcomments" alt="$*text_max_comments" title="$*text_max_comments" />""";
        }
    } else {
        if ($*entry_interaction_links == "text") {
            print safe "<a href=\"$.post_url\">"+($p.view == "read" or $p.view == "network" ? $*text_post_comment_friends : $*text_post_comment)+"</a>";
        } else {
            print safe """<a href="$.post_url"><img src="$*image_reply" alt="$alt" title="$alt" /></a>""";
        }
    }
}
function CommentInfo::print() {
    var string display_type = ($*entry_interaction_links == "text") ? " text-links" : " icon-links";

    """<ul class="entry-interaction-links$display_type">""";
    if ($*entry_interaction_links == "text") {
        """<li class="entry-permalink first-item"><a href="$.read_url">$*text_permalink</a></li>\n""";
    } else {
        """<li class="entry-permalink first-item"><a href="$.read_url"><img src="$*image_link" alt="$*text_permalink" title="$*text_permalink" /></a></li>""";
    }
    if ($.show_readlink) {
        """<li class="entry-readlink first-item">""";
        $this->print_readlink();
        "</li>";
    }
    if ($.show_postlink and $.enabled) {
        """<li class="entry-replylink">""";
        $this->print_postlink();
        "</li>";
    }
    "</ul>";
}

function Entry::print_interaction_links(string target) {
    var string display_type = ($*entry_interaction_links == "text") ? " text-links" : " icon-links";

    var Page p = get_page();
    var int count;
    $count = 0;
        if ($p isa EntryPage) {
            var EntryPage ep = $p as EntryPage;
        if ($.comments.enabled and $ep.comment_pages.total_subitems > 0) {
            $count ++;
            if ($count == 1) {
                """<ul class="entry-interaction-links$display_type">""";
            }
            """<li class="entry-readlink first-item">""";
                $this.comments->print_readlink();
            "</li>";
            }
        if ($.comments.enabled) {
            if ($.comments.maxcomments) {
                if ($*entry_interaction_links == "text") {
                    print safe "$*text_max_comments";
                } else {
                    print safe """<img src="$*image_maxcomments" alt="$*text_max_comments" title="$*text_max_comments" />""";
                }
            } else {
                $count ++;
                if ($count == 1) {
                    """<ul class="entry-interaction-links$display_type">""";
                }
                """<li class="entry-replylink""" + ( $count == 1 ? " first-item" : "" ) + """">""";
                if ($*entry_interaction_links == "text") {
                    $ep->print_reply_link({ "linktext" => $*text_post_comment, "target" => $target });
                } else {
                    $ep->print_reply_link({ "target" => $target, "img_url" => "$*image_reply",
                                    "alt" => $*text_post_comment, "title" => $*text_post_comment });
                }
                "</li>";
            }
        }
        if ($count > 0) {
            "</ul>";
        }
    } else {
            $this.comments->print();
        }
    }

function Comment::print_management_links() {
    var string{} manage_icons = {
        "delete_comment" => $*image_delete,
        "freeze_thread" => $*image_freeze,
        "unfreeze_thread" => $*image_unfreeze,
        "screen_comment" => $*image_screen,
        "unscreen_comment" => $*image_unscreen,
        "watch_thread" => $*image_track,
        "unwatch_thread" => $*image_tracked,
        "watching_parent" => $*image_tracked,
        "edit_comment" => $*image_edit,
    };

    var string display_type = ($*comment_management_links == "text") ? " text-links" : " icon-links";

    """<ul class="comment-management-links$display_type">""";
    var Link link;
    var int count;
    var string extras;
    $count = 0;
    var string icon_url;
    foreach var string k ($.link_keyseq) {
        $link = $this->get_link($k);
        $icon_url = $manage_icons{$k};
        if ($link.url) {
            $count ++;
            if ($count == 1) {
                """<ul class="comment-management-links$display_type">""";
            }
            if ($*comment_management_links == "text") {
                foreach var string extra ( $link.extra ) {
                    var string value = $link.extra{$extra};
                    $extras = $extras + "$extra='$value' ";
                }
                """<li class="link $k""" + ( ($count == 1) ? " first-item" : "" ) + """"><a href="$link.url" $extras>$link.caption</a></li>\n""";
            }
            else {
                """<li class="link $k""" + ( ($count == 1) ? " first-item" : "" ) + """"><a href="$link.url"><img src="$icon_url" alt="$link.caption" title="$link.caption" /></a></li>""";
            }
        }
    }
    if ($count > 0) {
        """</ul>""";
    }
}

function Comment::print_interaction_links() {
    var string display_type = ($*comment_interaction_links == "text") ? " text-links" : " icon-links";

    """<ul class="comment-interaction-links$display_type">""";
    if ($*comment_interaction_links == "text") {
        print safe """<li class="link commentpermalink"><a href="$this.permalink_url">$*text_comment_link</a></li>\n""";
    } else {
        print safe """<li class="link commentpermalink"><a href="$this.permalink_url"><img src="$*image_link" alt="$*text_comment_link" title="$*text_comment_link" /></a></li>""";
    }
    if ($this.frozen) {
        if ($*comment_interaction_links == "text") {
            print safe """<li class="frozen first-item">$*text_comment_frozen</li>\n""";
        } else {
            print safe """<li class="frozen first-item"><img src="$*image_freeze" alt="$*text_comment_frozen" title="$*text_comment_frozen" /></li>""";
        }
    } else {
        """<li class="link reply first-item">""";
        if ($*comment_interaction_links == "text") {
            $this->print_reply_link({"linktext" => $*text_comment_reply});
        } else {
            $this->print_reply_link({ "img_url" => $*image_reply, "alt" => $*text_comment_reply, "title" => $*text_comment_reply });
        }
        """</li>""";
    }
    if ($this.threadroot_url != "") {
        if ($*comment_interaction_links == "text") {
            print safe """<li class="link threadroot"><a href="$this.threadroot_url">$*text_comment_threadroot</a></li>\n""";
        } else {
            print safe """<li class="link threadroot"><a href="$this.threadroot_url"><img src="$*image_threadroot" alt="$*text_comment_threadroot" title="$*text_comment_threadroot" /></a></li>""";
        }
    }
    if ($this.parent_url != "") {
        if ($*comment_interaction_links == "text") {
            print safe """<li class="link commentparent"><a href="$this.parent_url">$*text_comment_parent</a></li>\n""";
        } else {
            print safe """<li class="link commentparent"><a href="$this.parent_url"><img src="$*image_parent" alt="$*text_comment_parent" title="$*text_comment_parent" /></a></li>""";
        }
    }
    if ($this.thread_url != "") {
        if ($*comment_interaction_links == "text") {
            print safe """<li class="link thread"><a href="$this.thread_url">$*text_comment_thread</a></li>\n""";
        } else {
            print safe """<li class="link thread"><a href="$this.thread_url"><img src="$*image_thread" alt="$*text_comment_thread" title="$*text_comment_thread" /></a></li>""";
        }
    }
    var Link expand_link = $this->get_link("expand_comments");
    if (defined $expand_link) {
        """<li class="link expand">""";
        if ($*comment_interaction_links == "text") {
            $this->print_expand_link();
        } else {
            $this->print_expand_link({ "img_url" => $*image_expand, "alt" => $*text_comment_expand, "title" => $*text_comment_expand });
        }
        """</li>""";
    }
    var Link hide_link = $this->get_link("hide_comments");
    if (defined $hide_link) {
        var string show_hide = "";
        if (not $this.hide_children) {
            $show_hide = " cmt_show_hide_default";
        }
        """<li class="link cmt_hide$show_hide" style="display:none;" id="cmt${this.talkid}_hide">""";
        if ($*comment_interaction_links == "text") {
            $this->print_hide_link();
        } else {
        $this->print_hide_link({ "img_url" => $*image_hide, "alt" => $*text_comment_hide, "title" => $*text_comment_hide });
        }
        """</li>\n""";
    }
    var Link unhide_link = $this->get_link("unhide_comments");
    if (defined $unhide_link) {
        var string show_hide = "";
        """<li class="link cmt_unhide$show_hide" style="display: none;" id="cmt${this.talkid}_unhide">""";
        if ($*comment_interaction_links == "text") {
            $this->print_unhide_link();
        } else {
            $this->print_unhide_link({ "img_url" => $*image_show, "alt" => $*text_comment_unhide, "title" => $*text_comment_unhide });
        }
        """</li>\n""";
    }
    """</ul>""";
}

function EntryPage::print_comment_partial (Comment c) {
    $c->print_wrapper_start();
    if ($c.deleted) {
        print $*text_deleted;
        if ($c.hide_children) {
            var Link expand_link = $c->get_link("expand_comments");
            if (defined $expand_link) {
                print " (";
                $c->print_expand_link();
                print ")";
            }
        }
    }
    elseif ($c.fromsuspended) {
        print $*text_fromsuspended;
        if ($c.hide_children) {
            var Link expand_link = $c->get_link("expand_comments");
            if (defined $expand_link) {
                print " (";
                $c->print_expand_link();
                print ")";
            }
        }
    }
    elseif ($c.screened_noshow) {
        print $*text_screened;
        if ($c.hide_children) {
            var Link expand_link = $c->get_link("expand_comments");
            if (defined $expand_link) {
                print " (";
                $c->print_expand_link();
                print ")";
            }
        }
    }
    else {
        var string poster = defined $c.poster ? $c.poster->as_string() : "<i>$*text_poster_anonymous</i>";
        $c->print_subject();
        $c->print_poster(); " - ";
        $c->print_time();
        var Link expand_link = $c->get_link("expand_comments");
        if (defined $expand_link) {
            if ($*comment_interaction_links == "text") {
                "<span class='partial-expand-link text-links'> "; $c->print_expand_link(); "</span>";
            } else {
                " "; $c->print_expand_link({ "img_url" => "$*image_expand", "class" => "partial-expand-link icon-links" });
            }
        }
    }
     if ( $c.comment_posted ) {
         print safe "<span class='comment-posted'>$*text_comment_posted</span>";
     }
    $c->print_wrapper_end();
}


## Print character between years
## Add span for styling

function YearPage::print_year_links() {
    if (size $.years) {
        """<ul>\n""";
        foreach var YearYear y ($.years) {
            if ($y.displayed) {
                """<li class="active">$y.year<span> $*text_default_separator</span></li>\n""";
            } else {
                """<li><a href="$y.url">$y.year</a><span> $*text_default_separator</span></li>\n""";
            }
        }
       """</ul>\n""";
    }
}

## Reorganize posts:
## Move time and poster above metatypes
## Separate the header from everything else so it can wrap correctly
## Create a new wrapping DIV to style the rest of the post
## Wrap time, poster and metatypes in a new DIV to let the user pic float besides them
## Move tags to contents for spacing issues

function Page::print_entry(Entry e) {
    $e->print_wrapper_start();
    """<div class="header">\n""";
    """<div class="inner">\n""";
    $e->print_subject();
    "</div>\n</div>\n";
    """<div class="entrybox-wrapper">\n""";
    """<div class="inner">\n""";
    """<div class="entry-info">\n""";
    $e->print_time();
    $e->print_poster();
    $e->print_metatypes();
    """</div>\n""";
    $e->print_userpic();
    """<div>\n""";
    """<div class="contents">\n""";
    """<div class="inner">\n""";
    if ($*entry_metadata_position == "top") { $e->print_metadata(); }
    $e->print_text();
    if ($*entry_metadata_position == "bottom") { $e->print_metadata(); }
    $e->print_tags();
    "</div>\n</div>\n";
    """</div>\n""";
    """<div class="footer">\n""";
    """<div class="inner">\n""";
    $this->print_entry_footer($e);
    "</div>\n</div>\n";
    "</div>\n</div>\n";
    $e->print_wrapper_end();
}

function ReplyPage::print_comment (Comment c) {
    $c->print_wrapper_start();
    """<div class="header">\n""";
    """<div class="inner">\n""";
    $c->print_subject();
    "</div>\n</div>\n";
    """<div class="commentbox-wrapper">\n""";
    """<div class="inner">\n""";
    """<div class="comment-info">\n""";
    $c->print_time();
    $c->print_poster();
    $c->print_metatypes();
    """</div>\n""";
    $c->print_userpic();
    """<div class="contents">\n""";
    """<div class="inner">\n""";
    if ($*entry_metadata_position == "top") { $c->print_metadata(); }
    $c->print_metadata();
    $c->print_text();
    if ($*entry_metadata_position == "bottom") { $c->print_metadata(); }
    "</div>\n</div>\n";
    """<div class="footer">\n""";
    """<div class="inner">\n""";
    $c->print_management_links();
    $c->print_interaction_links();
    $c->print_reply_container();
    "</div>\n</div>\n";
    "</div>\n</div>\n";
    $c->print_wrapper_end();
}

function EntryPage::print_comment (Comment c) {
    $c->print_wrapper_start();
    """<div class="header">\n""";
    """<div class="inner">\n""";
    $c->print_subject();
    "</div>\n</div>\n";
    """<div class="commentbox-wrapper">\n""";
    """<div class="inner">\n""";
    """<div class="comment-info">\n""";
    $c->print_time();
    $c->print_poster();
    $c->print_metatypes();
     if ( $c.comment_posted ) {
         print safe "<div class='comment-posted'>$*text_comment_posted</div>";
     }
    """</div>\n""";
    $c->print_userpic();
    """<div class="contents">\n""";
    """<div class="inner">\n""";
    if ($*entry_metadata_position == "top") { $c->print_metadata(); }
    $c->print_text();
    if ($*entry_metadata_position == "bottom") { $c->print_metadata(); }
    "</div>\n</div>\n";
    """<div class="footer">\n""";
    """<div class="inner">\n""";
    if ($this.multiform_on) {
        """<span class="multiform-checkbox">""";
        print safe " <label for='ljcomsel_$c.talkid'>$*text_multiform_check</label> ";
        $c->print_multiform_check();
    "</span>";
    }
    $c->print_management_links();
    $c->print_interaction_links();
    $c->print_reply_container();
    "</div>\n</div>\n";
    "</div>\n</div>\n";
    $c->print_wrapper_end();
}

function YearPage::print_month(YearMonth m) {
    if (not $m.has_entries) { return; }

    var string month_label = $m->month_format();
    """
    <div class="month-wrapper">
        <div class="separator separator-before"><div class="inner"></div></div>
        <div class="month">
            <div class="inner">
                <div class="header">
                    <div class="inner">
                        <h3>$month_label</h3>
                    </div><!-- header>inner -->
                </div><!-- header -->
                <div class="yearbox-wrapper">
                <div class="inner">
                <div class="contents">
                    <div class="inner">
                        <table summary="Monthly calendar with links to each day's entries" class="month" cellspacing="0" cellpadding="0">
                            <caption>$month_label</caption>
                            <thead>
                                <tr>""";
                                foreach var int d ( weekdays() ) {
                                    "<th>"+$*lang_dayname_short[$d]+"</th>\n";
                                }
                                """
                                </tr>
                            </thead>
                            <tbody>""";
                            foreach var YearWeek w ($m.weeks) {
                                $w->print();
                            }
                            """
                            </tbody>
                        </table>
                    </div><!-- contents>inner -->
                </div><!-- contents -->
                <div class="footer">
                    <div class="inner">
                        <a href="$m.url">$*text_view_month</a>
                    </div><!-- footer>inner -->
                </div><!-- footer -->
                </div></div>
            </div><!-- month>inner -->
        </div><!-- month -->
        <div class="separator separator-after"><div class="inner"></div></div>
    </div><!-- month-wrapper -->
    """;
}

function TagsPage::print_body {
    """<div class='tags-container'>\n<div class="inner">\n""";
    """<div class="header">\n<div class="inner">\n""";
    print safe "<h2>$*text_tags_page_header</h2>";
    "</div>\n</div>\n";
    """<div class="tagsbox-wrapper">\n""";
    """<div class="inner">\n""";
    """<div class="contents">\n<div class="inner">\n""";

    if ($*tags_page_type == "multi") {
        print_multilevel_tags($.tags, { "list-class" => "ljtaglist tags_multilevel", "print_uses" => $*tags_page_count_type });
    }
    elseif ($*tags_page_type == "cloud") {
        print_cloud_tags($.tags, { "list-class" => "ljtaglist tags_cloud", "print_uses" => $*tags_page_count_type });
    }
    else {
        print_list_tags($.tags, { "list-class" => "ljtaglist tags_list", "print_uses" => $*tags_page_count_type });
    }

    "</div>\n</div>\n";
    """<div class="footer">\n<div class="inner">\n""";
    print_tag_manage_link();
    "</div>\n</div>\n";
    "</div>\n</div>\n";
    "</div>\n</div>\n";
}

function IconsPage::print_body {
    """<div class='icons-container'>\n<div class="inner">\n""";
    """<div class="header">\n<div class="inner">\n""";
    print safe "<h2>$*text_icons_page_header</h2>";
    "</div>\n</div>\n";
    """<div class="iconsbox-wrapper">\n""";
    """<div class="contents">\n<div class="inner">\n""";
    """<div class="sorting-options">\n<ul>\n""";
    var int sort_ct = 0;
    foreach var string k ($.sort_keyseq) {
        var string text = lang_icon_sortorder_title($k);
        if ( $k == $.sortorder ) {
            print safe """<li class='$k active'>$text""";
        } else {
            print safe """<li class='$k'><a href='$.sort_urls{$k}'>$text</a>""";
        }
        if ( (++$sort_ct) < size $.sort_keyseq) { print $*text_default_separator; }
        "</li>\n";
    }
    "</ul>\n</div>\n";
    $.pages->print({ "class" => "icon-pages toppages" });
    foreach var Icon i ($.icons) {
        $i->print();
    }
    $.pages->print({ "class" => "icon-pages bottompages" });
    "</div>\n</div>\n";
    """<div class="footer">\n<div class="inner">\n""";
    $this->print_icon_manage_link();
    "</div>\n</div>\n";
    "</div>\n</div>\n";
    "</div>\n</div>\n";
}

## Print separator before journal subtitle and page title

function Page::print_global_subtitle() {
    if ($.global_subtitle) {
        """<h2 id="subtitle"><span>$*text_default_separator""" + $.global_subtitle + """</span></h2>""";
    }
}

function FriendsPage::print_global_subtitle(){
    if ($.friends_subtitle){
        """<h2 id="subtitle"><span>$*text_default_separator""" + $.friends_subtitle + """</span></h2>""";
    } elseif ($.friends_title) {
    } elseif ($.global_subtitle) {
        """<h2 id="subtitle"><span>$*text_default_separator""" + $.global_subtitle + """</span></h2>""";
    }
}

function Page::view_title() [notags] : string {
    return $*text_default_separator + lang_viewname($.view);
}

function RecentPage::view_title() : string {
    if ($.filter_active) {
        if ($.filter_tags) {
            return $*text_default_separator + $*text_view_recent_tagged + $.filter_name;
        } else {
            return $*text_default_separator + "(" + $.filter_name + ")";
        }
    }
    else {
        return $*text_default_separator + $*text_view_recent;
    }
}
function FriendsPage::view_title() : string {
    if ($.friends_mode == "") {
        if ($.filter_active) {
            if ($.filter_name != "") {
                return $*text_default_separator + $*text_view_friends+" ("+$.filter_name+")";
            } else {
                return $*text_default_separator + $*text_view_friends_filter;
            }
        } else {
            if ($.journal.journal_type == "C") {
                return $*text_default_separator + $*text_view_friends_comm;
            } else {
                return $*text_default_separator + $*text_view_friends;
            }
        }
    }
    elseif ($.friends_mode == "network") {
        if ($.filter_active) {
            if ($.filter_name != "") {
                return $*text_default_separator + $*text_view_network+" ("+$.filter_name+")";
            }
            else {
                return $*text_default_separator + $*text_view_network_filter;
            }
        }
        else {
            return $*text_default_separator + $*text_view_network;
        }
    }
    else {
        return $*text_default_separator + "Unknown Friends View";
    }
}
function DayPage::view_title : string {
    return $*text_default_separator + $.date->date_format($*entry_date_format);
}
function MonthPage::view_title : string {
    return $*text_default_separator + $.date->date_format($*lang_fmt_month_long);
}
function YearPage::view_title() : string {
    return $*text_default_separator + string($.year);
}
function EntryPage::view_title() : string {
    return $*text_default_separator + ($.entry.subject ? $.entry->get_plain_subject() : $*text_nosubject);
}
function ReplyPage::view_title() : string {
if ($.replyto isa Comment) {
        var Comment c = $.replyto as Comment;
        var string suffix = $.isedit ?
            " (" + $*text_edit_comment_title + ")" :
            " (" + $*text_new_comment_title + ")";
        return $*text_default_separator + $c->get_plain_subject() + $suffix;
    }
    else {
        var Entry e = $.replyto as Entry;
        return $*text_default_separator + $e.subject ?
          $e->get_plain_subject() + " (" + $*text_comment_reply + ")" :
          $*text_nosubject + " (" + $*text_comment_reply + ")";
    }
}

function Page::title() [notags] : string {
    return $*text_default_separator + $this->view_title();
}

## Add header and footer sections
## Create new divs for journal header
## Make tertiary go to footer in one-column and two-column modes
## Add separator before page-top

function Page::print() {
"""<!DOCTYPE html PUBLIC "-//W3C//DTD XHTML 1.0 Transitional//EN" "http://www.w3.org/TR/xhtml1/DTD/xhtml1-transitional.dtd">\n
<html xmlns="http://www.w3.org/1999/xhtml" xml:lang="en" lang="en">\n<head profile="http://www.w3.org/2006/03/hcard http://purl.org/uF/hAtom/0.1/ http://gmpg.org/xfn/11">\n""";
    $this->print_head();
    $this->print_stylesheets();
    $this->print_head_title();
    """</head>""";
    $this->print_wrapper_start();
    $this->print_control_strip();
    """
    <div id="canvas">
        <div class="inner">
            <div id="header">
                <div class="inner">
                    <div id="header-primary"><div class="inner">
                        """;
                        $this->print_global_title();
                        $this->print_global_subtitle();
                        $this->print_title();
    """
                    </div></div><!-- end primary and primary>inner -->
                    <div id="header-secondary"><div class="inner">
    """;
                    $this->print_module_section("header");
    """
                    </div></div><!--  end secondary and secondary>inner -->

                    <div id="invisible-separator" style="float: left; width: 1px;"></div> <!-- this is a hack for IE7 + two-columns-right -->
                </div><!-- end header>inner -->
            </div> <!-- end header -->
            <div id="header-footer"></div>
            <div id="content">
                <div class="inner">
                """;
                    if ( $*layout_type == "one-column-split") {
                        """
                        <div id="secondary"><div class="inner">
                            """;
                            $this->print_module_section("one");
                            """
                        </div></div><!--  end secondary and secondary>inner -->
                        """;
                    }
                """
                    <div id="primary"><div class="inner">
                        """;
                        $this->print_body();
                        """
                    </div></div><!-- end primary and primary>inner -->
                    """;
                    if ( $*layout_type != "one-column-split") {
                        """
                        <div id="secondary"><div class="inner">
                            """;
                            $this->print_module_section("one");
                            """
                        </div></div><!--  end secondary and secondary>inner -->
                        """;
                    }
                    """
                    <div id="invisible-separator" style="float: left; width: 1px;"></div> <!-- this is a hack for IE7 + two-columns-right -->
                    """;
                    if ( $*layout_type->contains("three") ) {
                        """
                        <div id="tertiary"><div class="inner">
                            """;
                            $this->print_module_section("two");
                            """
                        </div></div><!-- end tertiary and tertiary>inner -->
                        """;
                    }
                 """
                    <div id="content-footer"></div>
                </div><!-- end content>inner -->
            </div> <!-- end content -->
            <div id="footer">
                <div class="inner">
                    """;
                    if ( $*layout_type->contains("one") or $*layout_type->contains("two") ) {
                        """
                        <div id="tertiary"><div class="inner">
                            """;
                            $this->print_module_section("two");
                            """
                        </div></div><!-- end tertiary and tertiary>inner -->
                        """;
                    }
                    print safe """<div class="page-top">$*text_default_separator<a href="#">$*text_page_top</a></div>""";
                    $this->print_module_section("footer");
                    """
                </div><!-- end footer>inner -->
            </div><!-- end footer -->
        </div> <!-- end canvas>inner -->
    </div> <!-- end canvas -->
    """;
    $this->print_wrapper_end();
"""</html>""";
}

##===============================
## Stylesheet
##===============================

function print_stylesheet () {
    var string header_background = generate_background_css ($*image_background_header_url, $*image_background_header_repeat, $*image_background_header_position, $*color_header_background);
    var string entry_background = generate_background_css ($*image_background_entry_url, $*image_background_entry_repeat, $*image_background_entry_position, $*color_entry_background);
    var string blockquote_background = generate_background_css ($*image_background_blockquote_url, $*image_background_blockquote_repeat, $*image_background_blockquote_position, $*color_page_background);
    var string module_background = generate_background_css ($*image_background_module_url, $*image_background_module_repeat, $*image_background_module_position, $*color_module_background);
    var string footer_background = generate_background_css ($*image_background_footer_url, $*image_background_footer_repeat, $*image_background_footer_position, $*color_footer_background);

    var string page_colors = generate_color_css($*color_page_text, $*color_page_background, $*color_page_border);
    var string entry_colors = generate_color_css($*color_entry_text, $*color_entry_background, $*color_entry_border);
    var string entry_title_colors = generate_color_css($*color_entry_title, $*color_entry_title_background, new Color);
    var string module_colors = generate_color_css($*color_module_text, $*color_module_background, $*color_module_border);
    var string header_module_colors = generate_color_css($*color_module_header_link, $*color_module_header_background, $*color_module_header_border);

    var string page_font = generate_font_css("", $*font_base, $*font_fallback, $*font_base_size, $*font_base_units);
    var string page_subtitle_font = generate_font_css($*font_journal_subtitle, $*font_base, $*font_fallback, $*font_journal_subtitle_size, $*font_journal_subtitle_units);
    var string entry_title_font = generate_font_css($*font_entry_title, $*font_base, $*font_fallback, $*font_entry_title_size, $*font_entry_title_units);

    var string entry_userpic_margin = "";
    if ($*userpics_position =="left") { $entry_userpic_margin = "margin-right: 1em;"; }
    elseif ($*userpics_position =="right") { $entry_userpic_margin = "margin-left: 1em;"; }

    var string header_footer = ($*image_background_header_url != "") ? """height: $*image_background_header_height""" + """px; margin-bottom: 1.5em;""" : "";
    var string blockquote_padding = ($*image_background_blockquote_url != "") ? ($*image_background_blockquote_width + """px""") : "15px";
    var string footer_padding = ($*image_background_footer_url != "") ? ($*image_background_footer_height + """px""") : "0";

    var string page_font_popup = $*font_base != "" ? "font-family: $*font_base, $*font_fallback !important;" : "font-family: $*font_fallback !important;";

    var string header_css = "";
if ($*module_navlinks_section == "header") {
$header_css = """
#header {
    background: none;
    border-right: $*sidebar_width solid transparent;
    min-width: $*sidebar_width; /* prevents sidebar overlap of entry, when entry becomes narrower than sidebar */
    padding: 0;
    }

#header-primary {
    float: left;
    width: 100%;
    margin-right: -100%;
    margin-left: 0;
    padding-bottom: 1.75em;
    }

#header-secondary {
    float: right;
    width: $*sidebar_width;
    margin-right: -$*sidebar_width;
    padding-bottom: 1.75em;
    }

#header-primary > .inner:first-child { margin-right: 3.5em; }

#header .module {
    column-count: 2;
    -moz-column-count: 2;
    -webkit-column-count: 2;
    }
""";
}
    var string module_css = "";
if ($*color_module_background.as_string != "" or $*color_module_border.as_string != "") {
$module_css = """
#secondary .module .module-content,
#tertiary .module .module-content {
    border-radius: 2em;
    padding: 1em 1.5em;
    }

#secondary .module h2,
#tertiary .module h2 {
    margin-left: 1em;
    }
""";
}

"""

/* Database
/* by ninetydegrees
******************************/

/* General
******************************/

body {
    line-height: 1.2em;
    margin: 0;
    }

#canvas { margin: 1.5em auto; }
.has-navstrip #canvas { margin-top: 2.5em; }

a,
a:visited {
    text-decoration: none;
    }

a:hover { text-decoration: underline; }

.separator { display: none; }

.ljuser { font-style: italic; }

.has-userpic .userpic,
.module .userpic {
    box-shadow: -.1em -.1em .4em $*color_userpic_shadow;
     }

.userpic img { box-shadow: .1em .1em .4em $*color_userpic_shadow; }

.has-userpic .userpic:hover,
.module .userpic:hover {
    position: relative;
    left: 1px;
    top: 1px;
    }

blockquote {
    $blockquote_background
    color: $*color_page_text;
    margin: 1em;
    padding: 15px 15px 15px $blockquote_padding;
    border-radius: .6em;
    }

blockquote a { color: $*color_page_link; }
blockquote a:visited { color: $*color_page_link_visited; }
blockquote a:hover { color: $*color_page_link_hover; }
blockquote a:active { color: $*color_page_link_active; }

/* Header
******************************/

#header {
    background-image: url();
    height: auto;
    margin: 0 5% 1.75em;
    padding: 0;
    }

$header_css

h1#title {
    line-height: 1em;
    letter-spacing: .1em;
    margin: 0;
    padding: 0;
    text-transform: uppercase;
    text-shadow: 2px 2px 2px $*color_page_title_shadow;
    }

h2#subtitle,
h2#pagetitle {
    font-weight: normal;
    margin: 0;
    padding: 0;
    text-align: left;
    text-transform: capitalize;
    $page_subtitle_font
    }

#header .module {
    background: transparent;
    border: none;
    margin: .75em 0 0;
    }

#header ul { margin: 0; }

#header li {
    $header_module_colors
    border-radius: .6em;
    margin: 4px 0;
    padding: .1em .5em;
    }

#header li:hover {
    background-color: $*color_module_header_background_hover;
    text-decoration: none;
    }

#header li .module a:visited { color: $*color_module_header_link_visited; }

#header .module li:hover > a,
#header .module li a:hover {
    color: $*color_module_header_link_hover;
    text-decoration: none;
    }

#header .module li a:active { color: $*color_module_header_link_active; }

#header .module li.current { background-color: $*color_module_header_background_hover; }
#header .module li.current a { color: $*color_module_header_link_hover; }

#header .module li { list-style: none; }

#header-footer {
    $header_background
    clear: both;
    $header_footer;
    }

/* Content
******************************/

#content { clear: both; }

#content {
    margin-left: 10%;
    margin-right: 10%;
    }

#primary > .inner:first-child { padding: 0; }

.two-columns-left #primary > .inner:first-child { margin-left: 3.5em; }
.two-columns-right #primary > .inner:first-child { margin-right: 3.5em; }

.three-columns.column-left #primary > .inner:first-child { margin-left: 2em; }
.three-columns.column-right #primary > .inner:first-child { margin-right: 2em; }

#secondary,
#tertiary {
    margin-top: 1.9em;
    }

.page-entry #secondary,
.page-entry #tertiary,
.page-reply #secondary,
.page-reply #tertiary,
.page-tags #secondary,
.page-tags #tertiary {
    margin-top: 0;
    }

.one-column #secondary,
.one-column #tertiary,
.two-columns #tertiary {
    margin: 0 auto;
    text-align: center;
    }

#secondary > .inner:first-child,
#tertiary > .inner:first-child {
    padding: 0;
    }

.three-columns-left #secondary > .inner:first-child,
.three-columns-right #secondary > .inner:first-child {
    margin-right: 1em;
    }

.three-columns-left #tertiary > .inner:first-child,
.three-columns-right #tertiary > .inner:first-child {
    margin-left: 1em;
    }

/* Navigation
******************************/

.navigation {
    margin: 1.5em 0;
    min-height: 1.5em;
    text-align: center;
    text-transform: capitalize;
    }

.navigation ul { margin: 0; }

.navigation li { padding: 0; }

.page-month .navigation input,
.page-month .navigation select {
    $entry_colors
    border: 1px solid $*color_elements_border;
    border-radius: .6em;
    padding: .3em 1em;
    }

.page-month .navigation input:hover {
    background-color: $*color_calendar_background;
    border-color: transparent;
    color: $*color_calendar_link;
    }

.navigation.empty {
    display: none;
    }

/* Entries
******************************/

.entry {
    background: none;
    border: none;
    margin-bottom: 1.75em;
    }

.page-entry .entry,
.page-reply .entry {
    margin-top: .6em;
    }

.entrybox-wrapper {
    $entry_background
    border-radius: 2em;
    $entry_colors
    padding: 1em 1.5em;
    }

.entry-title {
    font-weight: normal;
    letter-spacing: .1em;
    margin: 0;
    margin-$*post_title_align: 1em;
    padding: 0;
    text-align: $*post_title_align;
    text-transform: uppercase;
    text-shadow: 1px 1px 1px $*color_entry_title_shadow;
    }

.entry-info {
     font-style: italic;
     display: inline-block;
     margin-top: .5em;
     }

.date,
.time,
.poster,
.access-filter,
.restrictions {
     display: block;
     }

.restrictions { color: $*color_entry_link_hover; }

.date::before { content: 'Date: '; }
.time::before { content: 'Time: '; }
.entry .poster::before { content: 'Posted by: '; }
.poster.empty { display: none; }
.access-filter::before { content: 'Security: '; }
.restrictions::before { content: 'Warnings: '; }

.has-userpic .userpic {
    float: $*userpics_position;
    margin: .5em 0;
    $entry_userpic_margin
    }

.contents {
    clear: both;
    margin: 1em 0;
    }

.entry-content {
    margin-bottom: 1em;
    text-align: $*post_text_align;
    }

.entry a { color: $*color_entry_text; }
.entry-content a { color: $*color_entry_link; }
.entry-content a:hover { color: $*color_entry_link_hover; }
.entry-content a:visited { color: $*color_entry_link_visited; }
.entry-content a:active { color: $*color_entry_link_active; }

.metadata,
.tag {
    font-style: italic;
    }

.metadata ul,
.metadata li,
.tag ul,
.tag ul li {
    margin: 0;
    padding: 0;
    }

.footer { text-align: left; }

.footer ul,
.footer ul li {
    margin: 0;
    padding: 0;
    }

/* Comment Page
******************************/

.comment-pages {
    margin: 2em 0 1em 0;
    text-align: center;
    }

.comment-pages b { font-weight: normal; }

.comment-wrapper { padding: 0; }

.comment { margin-bottom: 1.75em; }

.commentbox-wrapper {
    $entry_background
    border-radius: 2em;
    $entry_colors
    padding: 1em 1.5em;
    }

.comment a { color: $*color_entry_text; }
.comment-content a { color: $*color_entry_link; }
.comment-content a:visited, .comment a:visited { color: $*color_entry_link_visited; }
.comment-content a:hover, .comment a:hover { color: $*color_entry_link_hover; }
.comment-content a:active, .comment a:active { color: $*color_entry_link_active; }

.comment-title {
    font-weight: normal;
    letter-spacing: .1em;
    padding: 0;
    text-align: $*post_title_align;
    text-transform: uppercase;
    text-shadow: 1px 1px 1px $*color_comment_title_shadow;
    }

/* Margin already set to 0 in Tabula Rasa */
.comment .comment-title { margin-$*post_title_align: 1em; }

.comment-info {
     font-style: italic;
     display: inline-block;
     margin-top: .5em;
     }

.comment-content {
    margin-bottom: 1em;
    text-align: $*post_text_align;
    }

.partial .comment {
    background: none;
    border-radius: 0;
    color: $*color_page_text;
    margin-top: -1.25em;
    padding: 0;
    }

.partial .comment a { color: $*color_page_link; }
.partial .comment-title, .partial .comment-title a { color: $*color_page_link_hover; }
.partial .comment a:visited { color: $*color_page_link_visited; }
.partial .comment a:hover { color: $*color_page_link_hover; }
.partial .comment a:active { color: $*color_page_link_active; }

.partial .comment-title {
    font-size: 1em;
    margin: 0;
    padding: 0;
    text-align: left;
    }

.partial .comment-poster { display: inline; }

.edittime { margin-top: .5em; }

.multiform-checkbox { display: block; }

.bottomcomment {
    $entry_background
    border-radius: 2em;
    $entry_colors
    margin-bottom: 2em;
    padding: 1em;
    text-align: right;
    }

.bottomcomment a { color: $*color_entry_text; }
.bottomcomment a:visited { color: $*color_entry_link_visited; }
.bottomcomment a:hover { color: $*color_entry_link_hover; }
.bottomcomment a:active { color: $*color_entry_link_active; }

.bottomcomment input,
.bottomcomment select {
    $page_colors
    border: 1px solid $*color_elements_border;
    border-radius: .6em;
    padding: .2em;
    }

.bottomcomment input[type='submit']:hover {
    background-color: $*color_calendar_background;
    border-color: transparent;
    color: $*color_calendar_link;
    }

.bottomcomment label {
    display: block;
    margin-bottom: .25em;
    text-align: right;
    }

/* Entry & Comment Links
******************************/

.entry .entry-management-links.icon-links,
.comment-management-links.icon-links {
    display: inline;
    }

.entry .entry-interaction-links.icon-links,
.comment-interaction-links.icon-links {
    float: right;
    clear: both;
    }

.bottomcomment ul {
    display: inline-block;
    margin: 0 0 .2em;
    }

.bottomcomment .entry-interaction-links.icon-links { margin-left: 1em; }

#primary .text-links {
    display: block;
    text-align: right;
    }

#primary .partial .text-links {
    display: inline;
    text-align: left;
    }

#primary .text-links li,
#primary .icon-links li {
    padding: 0 .25em;
    }

#primary .text-links {
    text-transform: capitalize;
    }

#primary .icon-links img {
    vertical-align: middle;
    }

#primary .text-links a { color: $*color_entry_interaction_links; }

#primary .icon-links a { color: $*color_entry_text; }

#primary .text-links a:visited,
#primary .icon-links a:visited {
    color: $*color_entry_link_visited;
    }

#primary .text-links a:hover,
#primary .icon-links a:hover,
.partial .icon-links img:hover {
    color: $*color_entry_link_hover;
    position: relative;
    left: 1px;
    text-decoration: none;
    top: 1px;
    }

#primary .text-links a:active,
#primary .icon-links a:active{
    color: $*color_entry_link_active;
    }

/* Reply Forms
******************************/

#qrdiv a { color: $*color_entry_link; }
#qrdiv a:visited { color: $*color_entry_link_visited; }
#qrdiv a:hover { color: $*color_entry_link_hover; }
#qrdiv a:active { color: $*color_entry_link_active; }

#qrdiv input,
#qrdiv select,
#qrdiv textarea {
    $page_colors
    border: 1px solid $*color_elements_border;
    border-radius: .6em;
    padding: .2em;
    }

#qrdiv textarea:focus { border: 1px solid $*color_entry_text; }

#qrdiv input[type='button'] { margin: .1em; }

#qrdiv input[type='button']:hover,
#qrdiv input[type='submit']:hover {
    background-color: $*color_calendar_background;
    border-color: transparent;
    color: $*color_calendar_link;
    }

#qrdiv td[align='center'] {
    padding-bottom: 0 !important;
    width: 100% !important;
    text-align: right !important;
    }

#qrformdiv #subject { width: 99%; }

#qrdiv #subject:focus { border: 1px solid $*color_entry_text; }

#qrformdiv label {
    color: $*color_entry_text;
    display: inline;
    text-align: left;
    }

span.de {
    color: $*color_entry_link_hover;
    display: block;
    padding-top: .2em;
    }

#postform {
    $entry_background
    border-radius: 2em;
    $entry_colors
    margin-bottom: 0;
    padding: 1em;
    }

#postform a { color: $*color_entry_link; }
#postform a:visited { color: $*color_entry_link_visited; }
#postform a:hover { color: $*color_entry_link_hover; }
#postform a:active { color: $*color_entry_link_active; }

#postform input,
#postform select,
#postform textarea {
    background-color: $*color_page_background !important;
    border: 1px solid $*color_elements_border;
    border-radius: .6em;
    color: $*color_page_text !important;
    padding: .2em;
    }

#postform #subject,
#postform textarea {
    width: 80%;
    }

#postform #subject:focus,
#postform textarea:focus,
#postform input.textbox:focus {
    border: 1px solid $*color_entry_text;
    }

#postform input[type='button'],
#postform input[type='submit'] {
    margin: .2em .1em;
    }

#postform input[type='button']:hover,
#postform input[type='submit']:hover {
    background-color: $*color_calendar_background !important;
    border-color: transparent;
    color: $*color_calendar_link !important;
    }

#postform strong { color: $*color_entry_link_hover; }

/* Archive&Tags&Icons Pages
******************************/

.month,
.tags-container,
.icons-container {
    margin-bottom: 1.75em;
    margin-top: .6em;
    }

.page-month .month { margin: 0; }

.month a, .tags-container a, .icons-container a { color: $*color_entry_link; }
.month .footer a, .tags-container .footer a, .icons-container .footer a { color: $*color_entry_text; }
.month a:visited, .tags-container a:visited, .icons-container a:visited { color: $*color_entry_link_visited; }
.month a:hover, .tags-container a:hover, .icons-container a:hover { color: $*color_entry_link_hover; }
.month a:active, .tags-container a:active, .icons-container a:active { color: $*color_entry_link_active; }

.yearbox-wrapper,
.page-month .month,
.tagsbox-wrapper,
.iconsbox-wrapper {
    $entry_background
    border-radius: 2em;
    $entry_colors
    padding: 1em 1.5em;
    }

.month h3,
.tags-container h2,
.icons-container h2 {
    $entry_title_colors
    $entry_title_font
    font-weight: normal;
    letter-spacing: .1em;
    margin: 0;
    margin-$*post_title_align: 1em;
    padding: 0;
    text-align: $*post_title_align;
    text-transform: uppercase;
    text-shadow: 1px 1px 1px $*color_entry_title_shadow;
    }

.page-archive .active { color: $*color_page_link_hover; }

.page-archive caption { display: none; }

.page-archive .month table { width: 80%; }

.page-archive table.month {
    border-collapse: separate;
    border-spacing: 1px;
    }

.page-archive .month table,
.page-archive table.month td,
.page-archive table.month th {
    border: none;
    padding: 0;
    text-align: center;
    vertical-align: top;
    }

.page-archive .month th {
    background-color: $*color_calendar_header_background;
    border-radius: .6em;
    color: $*color_calendar_header_text;
    padding: .1em .2em;
    }

.page-archive .month td { width: 14%; }

.page-archive td.day-has-entries a {
    background-color: $*color_calendar_background;
    border-radius: .6em;
    color: $*color_calendar_link;
    padding: .1em .6em;
    }

.page-archive td.day-has-entries a:visited {
    background-color: $*color_calendar_background_visited;
    color: $*color_calendar_link_visited;
    }

.page-archive td.day-has-entries a:hover {
    background-color: $*color_calendar_background_hover;
    color: $*color_calendar_link_hover;
    position: relative;
    left: 1px;
    text-decoration: none;
    top: 1px;
    }

.page-archive td.day-has-entries a:active {
    background-color: $*color_calendar_background_active;
    color: $*color_calendar_link_active;
    }

.page-archive .month .footer,
.tags-container .footer,
.icons-container .footer {
    font-style: italic;
    text-align: right;
    }

.month-back,
.month-forward {
    color: $*color_page_background;
    }

.page-month .month h3 {
    margin-left: 0;
    margin-right: 0;
    }

.page-month .month .tag a { color: $*color_entry_text; }
.page-month .month .tag a:visited { color: $*color_entry_link_visited; }
.page-month .month .tag a:hover { color: $*color_entry_link_hover; }
.page-month .month .tag a:active { color: $*color_entry_link_active; }

.day-date { display: none; }

.tags-container li { list-style: square; }
.tags-container li li { list-style: none; }

.sorting-options ul {
    margin: 0 0 1em;
    padding: 0;
    text-align: center;
    }

.icon-pages { text-align: center; }

.icon-pages b { font-weight: normal; }

.icons-container .icon { margin-bottom: 1.25em; }

.icon-image {
    float: left;
    clear: left;
    margin-bottom: .25em;
    min-width: 100px;
    padding-right: 1em;
    }

.icon-info { min-height: 100px; }

.icon-info span { font-style: italic; }

.icon-info .default { text-decoration: underline; }

.icon-keywords ul {
    color: $*color_entry_link_hover;
    margin: 0;
    }

.icon-keywords ul li { padding: 0; }

/* Modules
******************************/

#secondary .module,
#tertiary .module {
    background: transparent;
    border: none;
    margin: 0 0 1.75em;
    }

.one-column #secondary .module,
.one-column #tertiary .module,
.two-columns #tertiary .module {
    display: inline-block;
    float: none;
    margin: 1.75em 1em 0;
    width: $*sidebar_width;
    text-align: left;
    vertical-align: top;
    }

.one-column #secondary .calendar-horizontal.module,
.one-column #tertiary .calendar-horizontal.module,
.two-columns #tertiary .calendar-horizontal.module {
    display: block;
    width: 100%;
    }

.module h2 {
    letter-spacing: .1em;
    text-shadow: 1px 1px 1px $*color_module_title_shadow;
    }

.module h2,
.module h2 a {
    font-weight: normal;
    text-align: left;
    text-transform: uppercase;
    }

#secondary .module .module-content,
#tertiary .module .module-content {
    $module_background
    $module_colors
    }

$module_css

.module ul { margin-bottom: 0; }

.module li {
    list-style: square;
    margin: 0;
    }

.module li li { list-style: none; }

.module-navlinks li.current,
.module-navlinks li.current a {
   color: $*color_page_link_hover;
   }

.module-userprofile .userpic {
    display: inline-block;
    margin: 1em 0 1em 1em;
    }

.module-userprofile .journal-name,
.module-userprofile .journal-website-name {
    font-style: italic;
    margin-left: 1em;
    }

ul.userlite-interaction-links.icon-links {
    margin-left: 1em;
    }

ul.userlite-interaction-links.icon-links img:hover {
    position: relative;
    left: 1px;
    top: 1px;
    }

.one-column .calendar-horizontal.module .module-content { text-align: center; }

.calendar-horizontal .module-content > a:first-child { margin-right: .5em; }
.calendar-horizontal .module-content > a:last-child { margin-left: .5em; }

.module-calendar table {
    margin: 0 auto;
    width: 100%;
    }

.module-calendar th {
    background-color: $*color_module_calendar_header_background;
    border-radius: .6em;
    color: $*color_module_calendar_header_text;
    text-align: center;
    }

.module-calendar table td {
    text-align: center;
    width: 14%;
    }

.module-calendar .entry-day a {
    background-color: $*color_module_calendar_background;
    border-radius: .6em;
    color: $*color_module_calendar_link;
    padding: .05em .15em;
    }

.module-calendar .entry-day a:visited {
    background-color: $*color_module_calendar_background_visited;
    color: $*color_module_calendar_link_visited;
    }

.module-calendar .entry-day a:hover {
    background-color: $*color_module_calendar_background_hover;
    color: $*color_module_calendar_link_hover;
    position: relative;
    left: 1px;
    text-decoration: none;
    top: 1px;
    }

.module-calendar .entry-day a:active {
    background-color: $*color_module_calendar_background_active;
    color: $*color_module_calendar_link_active;
    }

.module-customtext .module-content { text-align: $*post_text_align; }

.module-syndicate .module-content {
    margin-left: 15px;
    text-align: left;
    }

.module .manage-link {
    font-style: italic;
    text-align: right;
    }

.module-tags_cloud .manage-link { margin-top: 1em; }

.module-search .search-form {
    margin: 0 auto;
    text-align: right;
    }

.module-search .search-box,
.module-search .search-button {
    background-color: $*color_module_calendar_header_background;
    border: 1px solid transparent;
    border-radius: .6em;
    color: $*color_module_calendar_header_text;
    }

.module-search .search-box {
    padding: .2em;
    width: 90%;
    }

.module-search .search-button {
    margin-top: .3em;
    padding: .2em;
    }

.module-search .search-box:focus { border: 1px solid $*color_module_calendar_header_text; }

.module-search .search-button:hover {
    background-color: $*color_module_calendar_background_hover;
    border: 1px solid transparent;
    color: $*color_module_calendar_link_hover;
    }

/* Footer
******************************/

#footer {
    $footer_background
    margin-top: 1.5em;
    padding: $footer_padding 0 0;
    text-align: left;
    }

#footer #tertiary {
    margin-left: 5%;
    margin-right: 5%;
    }

.page-top {
    clear: both;
    margin-left: 5%;
    margin-right: 5%;
    margin-top: 2em;
    text-align: center;
    }

.module-section-footer {
    margin-top: 1.5em;
    margin-left: 5%;
    margin-right: 5%;
    }

.module-section-footer .module {
    background: transparent;
    border: none;
    display: block;
    width: 100%;
    padding: 0;
    text-align: right;
    }

.module-section-footer .module-powered a {
    color: $*color_page_link_hover;
    font-style: italic;
    }

.module-section-footer .module-powered a:visited { color: $*color_page_link_visited; }
.module-section-footer .module-powered a:hover { color: $*color_page_link_hover; }
.module-section-footer .module-powered a:active { color: $*color_page_link_active; }

/* Contextual Pop-ups
******************************/

div.ContextualPopup {
    $page_font_popup
    font-size: 1em !important;
    }

div.ContextualPopup div.Inner {
    $page_colors
    border: 1px solid $*color_elements_border;
    border-radius: .6em;
    padding:.1em;
    }

div.ContextualPopup div.Inner a,
div.ContextualPopup div.Inner a:visited {
    font-weight: normal;
    text-decoration: none !important;
    }

div.ContextualPopup div.Inner a { color: $*color_page_link_hover; }
div.ContextualPopup div.Inner a:visited { color: $*color_page_link_visited; }
div.ContextualPopup div.Inner a:hover { text-decoration: underline !important; }
div.ContextualPopup div.Inner a:active { color: $*color_page_link_active; }

""";
}<|MERGE_RESOLUTION|>--- conflicted
+++ resolved
@@ -466,7 +466,7 @@
 
 function CommentInfo::print_readlink {
     var Page p = get_page();
-<<<<<<< HEAD
+
     var string text_visible = get_plural_phrase($.count, "text_read_comments_screened_visible");
     var string text_screened = get_plural_phrase($.screened_count, "text_read_comments_screened");
     var string text_both = $text_visible + $*text_default_separator + $text_screened;
@@ -480,15 +480,6 @@
                 + """ + $.screened_count <img src="$*image_screen" />"""
                 + "</a>";
         }
-=======
-    var string alt = get_plural_phrase($.count, $p.view == "read" ? "text_read_comments_friends" : "text_read_comments");
-    if ($*entry_interaction_links == "text") {
-            print safe "<a href=\"$.read_url#comments\">"+
-        get_plural_phrase($.count, $p.view == "read" ?
-                          "text_read_comments_friends" : "text_read_comments")+
-    "</a>";
->>>>>>> ecbf00bb
-
     } else {
         if ($*entry_interaction_links == "text") {
             print safe """<a href="$.read_url#comments">"""+ $text_total + """</a>""";
