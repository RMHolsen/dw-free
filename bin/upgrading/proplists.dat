--- conflicted
+++ resolved
@@ -1628,8 +1628,6 @@
 media_prop_list.description:
   des: Long description of this object
   prettyname: Description
-<<<<<<< HEAD
-=======
   ownership: user
 
 media_prop_list.alttext:
@@ -1640,5 +1638,4 @@
 media_prop_list.source:
   des: Source
   prettyname: Source
->>>>>>> a6fec54b
   ownership: user