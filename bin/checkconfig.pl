--- conflicted
+++ resolved
@@ -244,7 +244,6 @@
                    deb => 'libtext-markdown-perl',
                    opt => 'Required to allow using Markdown in entries.',
                },
-<<<<<<< HEAD
                "Cache::Memcached" => {
                    deb => 'libcache-memcached-perl',
                },
@@ -253,12 +252,10 @@
                },
                "Net::PubSubHubbub::Publisher" => {},
                "TheSchwartz::Worker::PubSubHubbubPublish" => {},
-=======
                "File::Type" => {
                    deb => 'libfile-type-perl',
                    opt => 'For media storage',
                }
->>>>>>> 2c0f061b
               );
 
 
