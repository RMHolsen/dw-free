# t/langdatfile.t
#
# Test translation system
#
# This code was forked from the LiveJournal project owned and operated
# by Live Journal, Inc. The code has been modified and expanded by
# Dreamwidth Studios, LLC. These files were originally licensed under
# the terms of the license supplied by Live Journal, Inc, which can
# currently be found at:
#
# http://code.livejournal.org/trac/livejournal/browser/trunk/LICENSE-LiveJournal.txt
#
# In accordance with the original license, this code and all its
# modifications are provided under the GNU General Public License.
# A copy of that license can be found in the LICENSE file included as
# part of this distribution.

use strict;
use warnings;

use Test::More tests => 9; # TODO is it always 9?

use lib "$ENV{LJHOME}/cgi-bin";
BEGIN { require 'ljlib.pl'; }
use LJ::LangDatFile;
<<<<<<< HEAD
use Test::More tests => 9;  # 5 + total # of keys in sampletrans.dat
=======
>>>>>>> 15e82d26

my $trans = LJ::LangDatFile->new( "$ENV{LJHOME}/t/data/sampletrans.dat" );
ok( $trans, 'Constructed an LJ::LangDatFile translation object' );

like( $trans->value('nagios.alert.subject'), qr/HEY MARK/i,
    'Parsed translation string');

like($trans->value('banned.spammer.login.lolno'), qr/have a magical day/i,
    'Parsed multiline translation string');

# test foreach_key
my %foundkeys = ();
$trans->foreach_key(sub {
    my $key = shift;
    $foundkeys{$key}++;
    is( $trans->value($key), $trans->{values}->{$key}, 'Key found' );
});

my @all_keys  = $trans->keys;
my @grep_keys = grep { $foundkeys{$_} == 1 } $trans->keys;

is( scalar @all_keys, scalar @grep_keys, 'All keys found' );

# change a value, write the file out, and make sure the new parsed
# file matches the currently parsed version
$trans->set( 'feedback.poll.option1', 'I love everyone in this bar' );
$trans->save;

# read the file back in, make sure state is the same
my $trans2 = LJ::LangDatFile->new( "$ENV{LJHOME}/t/data/sampletrans.dat" );
is_deeply( $trans2->{values}, $trans->{values},
    'State preserved between file saving');<|MERGE_RESOLUTION|>--- conflicted
+++ resolved
@@ -23,10 +23,7 @@
 use lib "$ENV{LJHOME}/cgi-bin";
 BEGIN { require 'ljlib.pl'; }
 use LJ::LangDatFile;
-<<<<<<< HEAD
 use Test::More tests => 9;  # 5 + total # of keys in sampletrans.dat
-=======
->>>>>>> 15e82d26
 
 my $trans = LJ::LangDatFile->new( "$ENV{LJHOME}/t/data/sampletrans.dat" );
 ok( $trans, 'Constructed an LJ::LangDatFile translation object' );
