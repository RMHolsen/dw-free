# t/embed-whitelist.t
#
# Test DW::Hooks::EmbedWhitelist.
#
# Authors:
#      Afuna <coder.dw@afunamatata.com>
#
# Copyright (c) 2013 by Dreamwidth Studios, LLC.
#
# This program is free software; you may redistribute it and/or modify it under
# the same terms as Perl itself.  For a copy of the license, please reference
# 'perldoc perlartistic' or 'perldoc perlgpl'.
#

use strict;
use warnings;

<<<<<<< HEAD
use Test::More tests => 34;
=======
use Test::More tests => 37;
>>>>>>> 25be15f3

use lib "$ENV{LJHOME}/cgi-bin";
BEGIN { require 'ljlib.pl'; }

use DW::Hooks::EmbedWhitelist;

sub test_good_url {
    local $Test::Builder::Level = $Test::Builder::Level + 1;
    my $url = $_[0];
    my $msg = $_[1];
    subtest "good embed url $url", sub {
        ok( LJ::Hooks::run_hook( "allow_iframe_embeds", $url ), $msg );
    }
}

sub test_bad_url {
    local $Test::Builder::Level = $Test::Builder::Level + 1;
    my $url = $_[0];
    my $msg = $_[1];
    subtest "bad embed url $url", sub {
        ok( ! LJ::Hooks::run_hook( "allow_iframe_embeds", $url ), $msg );
    }
}

note( "testing various schemas" );
{
    test_bad_url( "data:image/png;base64,iVBORw0KGgoAAAANSUhEUgAAAAUAAAAFCAYAAACNbyblAAAAHElEQVQI12P4//8/w38GIAXDIBKE0DHxgljNBAAO9TXL0Y4OHwAAAABJRU5ErkJggg==", "data schema" );

    test_good_url( "http://www.youtube.com/embed/123457890abc", "known good (assumed good for this test)" );
    test_bad_url( "data://www.youtube.com/embed/123457890abc", "looks good, but has a bad schema" );
}

note( "youtube" );
{
    test_good_url( "http://www.youtube.com/embed/x1xx2xxxxxX", "normal youtube url" );
    test_good_url( "https://www.youtube.com/embed/x1xx2xxxxxX", "https youtube url" );
    test_good_url( "http://www.youtube-nocookie.com/embed/x1xx2xxxxxX", "privacy-enhanced youtube url" );
    test_good_url( "https://www.youtube-nocookie.com/embed/x1xx2xxxxxX", "https privacy-enhanced youtube url" );

    # with arguments
    test_good_url( "http://www.youtube.com/embed/x1xx2xxxxxX?somearg=1&otherarg=2", "with arguments" );

    test_bad_url( "http://www.youtube.com/notreallyembed/x1xx2xxxxxX", "wrong path");
    test_bad_url( "http://www.youtube.com/embed/x1xx2xxxxxX/butnotreally", "wrong path");

    # network-relative URLs
    test_good_url( "//www.youtube.com/embed/uzmR-Ru_P8Y", "network-relative url (//)" );
    test_bad_url( "/www.youtube.com/embed/uzmR-Ru_P8Y", "mis-pasted local-relative url" );
    test_bad_url( "ttp://www.youtube.com/embed/uzmR-Ru_P8Y", "mis-pasted url /w bad scheme" );
}

note( "misc" );
{
    test_good_url( "http://8tracks.com/mixes/878698/player_v3_universal" );
    test_good_url( "http://bandcamp.com/EmbeddedPlayer/v=2/track=123123123/size=venti/bgcol=FFFFFF/linkcol=4285BB/" );
    test_good_url( "http://bandcamp.com/EmbeddedPlayer/v=2/track=123123123" );

    test_good_url( "http://blip.tv/play/x11Xx11Xx.html" );

    test_good_url( "http://www.dailymotion.com/embed/video/x1xx11x" );

    test_good_url( "http://dotsub.com/media/9db493c6-6168-44b0-89ea-e33a31db48db/e/m" );

    test_good_url( "http://www.goodreads.com/widgets/user_update_widget?height=400&num_updates=3&user=12345&width=250" );

    test_good_url( "http://maps.google.com/maps?f=q&source=s_q&hl=en&geocode=&q=somethingsomething&aq=0&sll=00.000,-00.0000&sspn=0.00,0.0&vpsrc=0&ie=UTF8&hq=&hnear=somethingsomething&z=0&ll=0,-00&output=embed" );
    test_good_url( "https://www.google.com/calendar/b/0/embed?showPrint=0&showTabs=0&showCalendars=0&showTz=0&height=600&wkst=1&bgcolor=%23FFFFFF&src=foo%40group.calendar.google.com" );

    test_good_url( "http://www.kickstarter.com/projects/25352323/arrival-a-short-film-by-alex-myung/widget/video.html" );

    test_good_url( "http://ext.nicovideo.jp/thumb/sm123123123" );
    test_good_url( "http://ext.nicovideo.jp/thumb/nm123123123" );
    test_good_url( "http://ext.nicovideo.jp/thumb/123123123" );

    test_good_url( "http://www.sbs.com.au/yourlanguage//player/embed/id/163111" );

    test_good_url( "http://www.scribd.com/embeds/123123/content?start_page=1&view_mode=list&access_key=" );

    test_good_url( "http://www.slideshare.net/slideshow/embed_code/12312312" );

    test_good_url( "http://w.soundcloud.com/player/?url=http%3A%2F%2Fapi.soundcloud.com%2Ftracks%2F23318382&show_artwork=true" );

    test_good_url( "https://embed.spotify.com/?uri=spotify:track:1DeuZgn99eUC1hreXTWBvY" );

    test_good_url( "http://www.twitvid.com/embed.php?guid=QNDLU&autoplay=0" );

    test_good_url( "http://player.vimeo.com/video/123123123?title=0&byline=0&portrait=0" );
    test_bad_url( "http://player.vimeo.com/video/123abc?title=0&byline=0&portrait=0" );

    test_good_url( "http://commons.wikimedia.org/wiki/File:somethingsomethingsomething.ogv?withJS=MediaWiki:MwEmbed.js&embedplayer=yes" );
    test_bad_url( "http://commons.wikimedia.org/wiki/File:1903_Burnley_Ironworks_company_steam_engine_in_use.ogv?withJS=MediaWiki:MwEmbed.js" );

    test_good_url( "http://www.plurk.com/getWidget?uid=123123123&h=375&w=200&u_info=2&bg=cf682f&tl=cae7fd" );
}

<|MERGE_RESOLUTION|>--- conflicted
+++ resolved
@@ -15,11 +15,7 @@
 use strict;
 use warnings;
 
-<<<<<<< HEAD
-use Test::More tests => 34;
-=======
 use Test::More tests => 37;
->>>>>>> 25be15f3
 
 use lib "$ENV{LJHOME}/cgi-bin";
 BEGIN { require 'ljlib.pl'; }
