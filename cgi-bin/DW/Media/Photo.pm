--- conflicted
+++ resolved
@@ -31,13 +31,10 @@
     my ( $width, $height ) = ( delete $opts{width}, delete $opts{height} );
     my $self = bless \%opts, $class;
 
-<<<<<<< HEAD
-=======
     # Save the URL width/height, since we'll need that for later.
     $self->{url_width} = $width;
     $self->{url_height} = $height;
 
->>>>>>> a6fec54b
     # Now pull out width and height for the default version.
     foreach my $vid ( keys %{$self->{versions}} ) {
         if ( $vid == $self->id ) {
@@ -77,13 +74,8 @@
     my ( $horiz_ratio, $vert_ratio ) = ( $want_width / $width,
             $want_height / $height );
     my $ratio = $horiz_ratio < $vert_ratio ? $horiz_ratio : $vert_ratio;
-<<<<<<< HEAD
-    ( $width, $height ) = ( $width * $ratio, $height * $ratio );
-    # FIXME: check off-by-one errors?
-=======
     ( $width, $height ) = ( int($width * $ratio + 0.5),
         int($height * $ratio + 0.5) );
->>>>>>> a6fec54b
 
     # Load the image data, then scale it.
     my $dataref = LJ::mogclient()->get_file_data( $self->mogkey );
