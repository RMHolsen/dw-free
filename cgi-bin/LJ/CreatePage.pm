--- conflicted
+++ resolved
@@ -33,14 +33,8 @@
     if ( $given_username && !$user ) {
         $error = LJ::Lang::ml('error.usernameinvalid');
     }
-<<<<<<< HEAD
-    if ( length $given_username > 25 ) {
-        $error = LJ::Lang::ml('error.usernamelong');
-=======
     if ( length $given_username > $LJ::USERNAME_MAXLENGTH ) {
-        $error = LJ::Lang::ml('error.usernamelong1', 
-            { maxlength => $LJ::USERNAME_MAXLENGTH });
->>>>>>> 4d63f42f
+        $error = LJ::Lang::ml( 'error.usernamelong1', { maxlength => $LJ::USERNAME_MAXLENGTH } );
     }
 
     my $u      = LJ::load_user($user);
