--- conflicted
+++ resolved
@@ -82,44 +82,15 @@
     if ($u->prop('stylesys') == 2 && $prop_is_used{custom_control_strip_colors}) {
         my $no_gradient = $colors_values{override} eq "on_no_gradient" ? 1 : 0;
 
-<<<<<<< HEAD
         $ret .= "<div class='option'>" . $class->html_check(
-            type => "radio",
-            name => "control_strip_color",
-            id => "control_strip_color_layout_default",
-            value => "layout_default",
-            selected => $color_selected eq "layout_default" ? 1 : 0,
-        ) . "</div>";
-        $ret .= "<div><label for='control_strip_color_layout_default'><strong>" . $class->ml('widget.navstripchooser.option.color.layout_default') . "</strong></label><br />";
-
-        $ret .= "<div id='layout_default_subdiv'>";
-        $ret .= $class->html_check(
-            name => "control_strip_no_gradient_default",
-            id => "control_strip_gradient_default",
-            selected => $no_gradient,
-        );
-        $ret .= " <label for='control_strip_gradient_default'>" . $class->ml('widget.navstripchooser.option.color.no_gradient') . "</label></div>";
-        $ret .= "</div>";
-
-        $ret .= "<div class='option'>" . $class->html_check(
-            type => "radio",
-            name => "control_strip_color",
-            id => "control_strip_color_custom",
-            value => "custom",
-            selected => $color_selected eq "custom" ? 1 : 0,
-        ) . "</div>";
-        $ret .= "<div><label for='control_strip_color_custom'><strong>" . $class->ml('widget.navstripchooser.option.color.custom') . "</strong></label><br />";
-=======
-        $ret .= "<tr><td valign='top'>" . $class->html_check(
             name => "control_strip_custom",
             id => "control_strip_color_custom",
             value => "custom",
             selected => $color_custom,
-        ) . "</td>";
-        $ret .= "<td><label for='control_strip_color_custom'><strong>" . $class->ml('widget.navstripchooser.option.color.custom') . "</strong></label><br />";
->>>>>>> ecbf00bb
-
-        $ret .= "<div id='custom_subdiv'>";
+        ) . "</div>";
+        $ret .= "<div><label for='control_strip_color_custom'><strong>" . $class->ml('widget.navstripchooser.option.color.custom') . "</strong></label><br /></div>";
+
+        $ret .= "<div id='custom_subdiv' class='option'>";
         $ret .= $class->html_check(
             name => "control_strip_no_gradient_custom",
             id => "control_strip_gradient_custom",
@@ -158,9 +129,8 @@
             $ret .= "</tr>" if $count % 2 == 1;
             $count++;
         }
-        $ret .= "</table></div></div>";
-    }
-    $ret .= "<div class='option'></div>";
+        $ret .= "</table></div>";
+    }
 
     return $ret;
 }
