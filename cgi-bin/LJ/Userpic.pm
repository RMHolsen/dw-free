# This code was forked from the LiveJournal project owned and operated
# by Live Journal, Inc. The code has been modified and expanded by
# Dreamwidth Studios, LLC. These files were originally licensed under
# the terms of the license supplied by Live Journal, Inc, which can
# currently be found at:
#
# http://code.livejournal.org/trac/livejournal/browser/trunk/LICENSE-LiveJournal.txt
#
# In accordance with the original license, this code and all its
# modifications are provided under the GNU General Public License.
# A copy of that license can be found in the LICENSE file included as
# part of this distribution.

package LJ::Userpic;
use strict;
use Carp qw(croak);
use Digest::MD5;
use LJ::Event::NewUserpic;
use LJ::Global::Constants;
use Storable;

##
## Potential properties of an LJ::Userpic object
##
# picid		: (accessors picid, id) unique identifier for the object, generated
# userid	: (accessor userid) the userid  associated with the object
# state		: state
# comment	: user submitted descriptive comment
# description	: user submitted description
# keywords	: user submitted keywords (all keywords in a single string)
# dim		: (accessors width, height, dimensions) array:[width][height]
# pictime	: pictime
# flags		: flags
# md5base64	: md5sum of of the image bitstream to prevent duplication
# ext		: file extension, corresponding to mime types
# location	: whether the image is stored in database or mogile

##
## virtual accessors
##
# url		: returns a URL directly to the userpic
# fullurl	: returns the URL used at upload time, it if exists
# altext	: "username: keyword, comment (description)"
# u, owner	: return the user object indicated by the userid

# legal image types
my %MimeTypeMap = (
                   'image/gif'  => 'gif',
                   'G'          => 'gif',
                   'image/jpeg' => 'jpg',
                   'J'          => 'jpg',
                   'image/png'  => 'png',
                   'P'          => 'png',
                   );

# all LJ::Userpics in memory
# userid -> picid -> LJ::Userpic
my %singletons;  

sub reset_singletons {
    %singletons = ();
}

=head1 NAME

LJ::Userpic

=head1 Class Methods

=cut

# LJ::Userpic constructor. Returns a LJ::Userpic object.
# Return existing with userid and picid populated, or make new.
sub instance {
    my ($class, $u, $picid) = @_;
    $picid = 0 unless defined $picid;
    my $up;

    # return existing one, if loaded
    if (my $us = $singletons{$u->{userid}}) {
        return $up if $up = $us->{$picid};
    }

    # otherwise construct a new one with the given picid
    $up = $class->_skeleton($u, $picid);
    $singletons{$u->{userid}}->{$picid} = $up;
    return $up;
}
*new = \&instance;

# LJ::Userpic accessor. Returns a LJ::Userpic object indicated by $picid, or
# undef if userpic doesn't exist in the db.
# TODO: add in lazy peer loading here?
sub get {
    my ( $class, $u, $picid, $opts ) = @_;
    return unless LJ::isu( $u );
    return if $u->is_expunged || $u->is_suspended;

    my $obj = ref $class ? $class : $class->new( $u, $picid );
    my @cache = $class->load_user_userpics( $u );

    foreach my $curr ( @cache ) {
            return $obj->absorb_row( $curr ) if $curr->{picid} == $picid;
    }

    # check the database directly (for expunged userpics,
    # which aren't included in load_user_userpics)
    return undef if $opts && $opts->{no_expunged};
    my $row = $u->selectrow_hashref( "SELECT userid, picid, width, height, state, " .
                                     "fmt, comment, description, location, url, " .
                                     "UNIX_TIMESTAMP(picdate) AS 'pictime', flags, md5base64 " .
                                     "FROM userpic2 WHERE userid=? AND picid=?", undef,
                                     $u->userid, $picid );
    return $obj->absorb_row( $row ) if $row;

    return undef;
}

sub _skeleton {
    my ($class, $u, $picid) = @_;
    $picid = 0 unless defined $picid;
    # starts out as a skeleton and gets loaded in over time, as needed:
    return bless {
        userid => $u->{userid},
        picid  => int($picid),
    };
}

# given a md5sum, load a userpic
# takes $u, $md5sum (base64)
# TODO: croak if md5sum is wrong number of bytes
sub new_from_md5 {
    my ($class, $u, $md5sum) = @_;
    die unless $u && length($md5sum) == 22;

    my $sth = $u->prepare( "SELECT * FROM userpic2 WHERE userid=? " .
                           "AND md5base64=?" );
    $sth->execute($u->{'userid'}, $md5sum);
    my $row = $sth->fetchrow_hashref
        or return undef;
    return LJ::Userpic->new_from_row($row);
}

sub preload_default_userpics {
    my ($class, @us) = @_;

    foreach my $u (@us) {
        my $up = $u->userpic or next;
        $up->load_row;
    }
}

sub new_from_row {
    my ($class, $row) = @_;
    die unless $row && $row->{userid} && $row->{picid};
    my $self = LJ::Userpic->new(LJ::load_userid($row->{userid}), $row->{picid});
    $self->absorb_row($row);
    return $self;
}

=head2 C<< $class->new_from_keyword( $u, $kw ) >>

Returns the LJ::Userpic for the given keyword

=cut
sub new_from_keyword {
    my ( $class, $u, $kw ) = @_;
    return undef unless LJ::isu( $u );

    my $picid = $u->get_picid_from_keyword( $kw );

    return $picid ? $class->new( $u, $picid ) : undef;
}


=head2 C<< $class->new_from_mapid( $u, $mapid ) >>

Returns the LJ::Userpic for the given mapid

=cut
sub new_from_mapid {
    my ( $class, $u, $mapid ) = @_;
    return undef unless LJ::isu( $u );

    my $picid = $u->get_picid_from_mapid( $mapid );

    return $picid ? $class->new( $u, $picid ) : undef;
}

=head1 Instance Methods

=cut

sub valid {
    return defined $_[0]->state;
}

sub absorb_row {
    my ($self, $row) = @_;
    return $self unless $row && ref $row eq 'HASH';
    for my $f (qw(userid picid width height comment description location state url pictime flags md5base64)) {
        $self->{$f} = $row->{$f};
    }
    my $key;
    $key ||= $row->{fmt} if exists $row->{fmt};
    $key ||= $row->{contenttype} if exists $row->{contenttype};
    $self->{_ext} = $MimeTypeMap{$key} if defined $key;
    return $self;
}

##
## accessors
##

# returns the picture ID associated with the object
sub picid {
    return $_[0]->{picid};
}

*id = \&picid;

#  returns the userid associated with the object
sub userid {
    return $_[0]->{userid};
}

# given a userpic with a known userid, return the user object
sub u {
    return LJ::load_userid($_[0]->userid);
}

*owner = \&u;

sub inactive {
    my $self = $_[0];
    my $state = defined $self->state ? $self->state : '';
    return $state eq 'I';
}

sub expunged {
    my $self = $_[0];
    my $state = defined $self->state ? $self->state : '';
    return $state eq 'X';
}

sub state {
    my $self = $_[0];
    return $self->{state} if defined $self->{state};
    $self->load_row;
    return $self->{state};
}

sub comment {
    my $self = $_[0];
    return $self->{comment} if exists $self->{comment};
    $self->load_row;
    return $self->{comment};
}

sub description {
    my $self = $_[0];
    return $self->{description} if exists $self->{description};
    $self->load_row;
    return $self->{description};
}

sub width {
    my $self = $_[0];
    my @dims = $self->dimensions;
    return undef unless @dims;
    return $dims[0];
}

sub height {
    my $self = $_[0];
    my @dims = $self->dimensions;
    return undef unless @dims;
    return $dims[1];
}

sub picdate {
    return LJ::mysql_time( $_[0]->pictime );
}

sub pictime {
    return $_[0]->{pictime};
}

sub flags {
    return $_[0]->{flags};
}

sub md5base64 {
    return $_[0]->{md5base64};
}

sub mimetype {
    my $self = $_[0];
    return { gif => 'image/gif',
             jpg => 'image/jpeg',
             png => 'image/png' }->{ $self->extension };
}

sub extension {
    my $self = $_[0];
    return $self->{_ext} if $self->{_ext};
    $self->load_row;
    return $self->{_ext};
}

sub location {
    my $self = $_[0];
    return $self->{location} if $self->{location};
    $self->load_row;
    return $self->{location};
}

sub in_mogile {
    my $self = $_[0];
    my $loc = defined $self->location ? $self->location : '';
    return $loc eq 'mogile';
}

# returns (width, height)
sub dimensions {
    my $self = $_[0];

    # width and height probably loaded from DB
    return ($self->{width}, $self->{height}) if ($self->{width} && $self->{height});

    # if not, load them explicitly
    $self->load_row;
    return ( $self->{width}, $self->{height} );
}

sub max_allowed_bytes {
    my ($class, $u) = @_;
    return 40960;
}


# Returns the direct link to the uploaded userpic
sub url {
    my $self = $_[0];

    if (my $hook_path = LJ::Hooks::run_hook('construct_userpic_url', $self)) {
        return $hook_path;
    }

    return "$LJ::USERPIC_ROOT/$self->{picid}/$self->{userid}";
}

# Returns original URL used if userpic was originally uploaded
# via a URL.
# FIXME: should be renamed to source_url
sub fullurl {
    my $self = $_[0];
    return $self->{url} if $self->{url};
    $self->load_row;
    return $self->{url};
}


# given a userpic and a keyword, return the alt text
sub alttext {
    my ( $self, $kw ) = @_;

    # load the alttext.  
    # "username: description (keyword)"
    # If any of those are not present leave them (and their
    # affiliated punctuation) out. 

    # always  include the username
    my $u = $self->owner;
    my $alt = $u->username . ":";

    if ($self->description) {
        $alt .= " " . $self->description;
    }

    # 1. If there is a keyword associated with the icon, use it.
    # 2. If it was chosen via the default icon, show "(Default)".
    if ( defined $kw ) {
        $alt .= " (" . $kw . ")";
    } else {
        $alt .= " (Default)";
    }

    return LJ::ehtml( $alt );

}

# given a userpic and a keyword, return the title text
sub titletext {
    my ( $self, $kw ) = @_;

    # load the titletext.  
    # "username: keyword (description)"
    # If any of those are not present leave them (and their
    # affiliated punctuation) out. 

    # always  include the username
    my $u = $self->owner;
    my $title = $u->username . ":";

    # 1. If there is a keyword associated with the icon, use it.
    # 2. If it was chosen via the default icon, show "(Default)".
    if ( defined $kw ) {
        $title .= " " . $kw;
    } else {
        $title .= " (Default)";
    }

    if ($self->description) {
        $title .= " (" . $self->description . ")";
    }

    return LJ::ehtml( $title );

}

# returns an image tag of this userpic
# optional parameters (which must be explicitly passed) include
# width, keyword, and user (object)
sub imgtag {
    my ( $self, %opts ) = @_;

    # if the width and keyword have been passed in  as explicit
    # parameters, set them. Otherwise, take what ever is set in
    # the userpic
    my $width = $opts{width} || $self->width;
    my $height = $opts{height} || $self->height;
    my $keyword = $opts{keyword} || $self->keywords;

    my $alttext = $self->alttext( $keyword );
    my $title = $self->titletext( $keyword );

    return '<img src="' . $self->url . '" width="' . $width . 
        '" height="' . $height . '" alt="' . $alttext . 
        '" title="' . $title . '" class="userpic-img" />';
}

# FIXME: should have alt text, if it should be kept
sub imgtag_lite {
    my $self = $_[0];
    return '<img src="' . $self->url . '" width="' . $self->width . '" height="' . $self->height .
        '" class="userpic-img" />';
}

# FIXME: should have alt text, if it should be kept
sub imgtag_nosize {
    my $self = $_[0];
    return '<img src="' . $self->url . '" class="userpic-img" />';
}

# pass the decimal version of a percentage that you want to shrink/increase the userpic by
# default is 50% of original size
sub imgtag_percentagesize {
    my ( $self, $percentage ) = @_;
    $percentage ||= 0.5;

    my $width = int($self->width * $percentage);
    my $height = int($self->height * $percentage);

    return '<img src="' . $self->url . '" width="' . $width . '" height="' . $height . '" class="userpic-img" />';
}

# pass a fixed height or width that you want to be the size of the userpic
# must include either a height or width, if both are given the smaller of the two is used
# returns the width and height attributes as a string to insert into an img tag
sub img_fixedsize {
    my ( $self, %opts ) = @_;

    my $width = $opts{width} || 0;
    my $height = $opts{height} || 0;

    if ( $width > 0 && $width < $self->width && 
        ( !$height || ( $width <= $height && $self->width >= $self->height ) ) ) {
        my $ratio = $width / $self->width;
        $height = int( $self->height * $ratio );
    } elsif ( $height > 0 && $height < $self->height ) {
        my $ratio = $height / $self->height;
        $width = int( $self->width * $ratio );
    } else {
        $width = $self->width;
        $height = $self->height;
    }

    return 'height="' . $height . '" width="' . $width . '"';
}



# in scalar context returns comma-seperated list of keywords or "pic#12345" if no keywords defined
# in list context returns list of keywords ( (pic#12345) if none defined )
# opts: 'raw' = return '' instead of 'pic#12345'
sub keywords {
    my ( $self, %opts ) = @_;

    my $raw = delete $opts{raw} || undef;

    croak "Invalid opts passed to LJ::Userpic::keywords" if keys %opts;

    my $u = $self->owner;

    my $keywords = $u->get_userpic_kw_map();

    # return keywords for this picid
    my @pickeywords = $keywords->{$self->id} ? @{$keywords->{$self->id}} : ();

    if (wantarray) {
        # if list context return the array
        return ($raw ? ('') : ("pic#" . $self->id)) unless @pickeywords;

        return @pickeywords;
    } else {
        # if scalar context return comma-seperated list of keywords, or "pic#12345" if no keywords
        return ($raw ? '' : "pic#" . $self->id) unless @pickeywords;

        return join(', ', sort { lc $a cmp lc $b } @pickeywords);
    }
}

sub imagedata {
    my $self = $_[0];

    $self->load_row or return undef;
    my $u = $self->owner;

    return undef if $self->expunged;

    # check mogile
    if ( $self->in_mogile ) {
        my $key = $u->mogfs_userpic_key( $self->picid );
        my $data = LJ::mogclient()->get_file_data( $key );
        return $$data;
    }

    # check userpicblob2 table
    my $dbb = LJ::get_cluster_reader($u)
        or return undef;

    my $data = $dbb->selectrow_array( "SELECT imagedata FROM userpicblob2 WHERE ".
                                      "userid=? AND picid=?", undef, $self->userid,
                                      $self->picid );
    return $data ? $data : undef;
}

# get : class :: load_row : object
sub load_row {
    my $self = $_[0];

    # use class method
    return $self->get( $self->owner, $self->picid );
}

# checks request cache and memcache,
# returns: undef if nothing in cache
#          arrayref of LJ::Userpic instances if found in cache
sub get_cache {
    my ( $class, $u ) = @_;

    # check request cache first!
    # -- this gets populated when a ->load_user_userpics call happens,
    #    so the actual guts of the LJ::Userpic objects is cached in
    #    the singletons
    if ($u->{_userpicids}) {
        return [ map { LJ::Userpic->instance($u, $_) } @{$u->{_userpicids}} ];
    }

    my $memkey = $class->memkey($u);
    my $memval = LJ::MemCache::get($memkey);

    # nothing found in cache, return undef
    return undef unless $memval;

    my @ret = ();
    foreach my $row (@$memval) {
        my $curr = LJ::MemCache::array_to_hash('userpic2', $row);
        $curr->{userid} = $u->id;
        push @ret, LJ::Userpic->new_from_row($curr);
    }

    # set cache of picids on $u since we got them from memcache
    $u->{_userpicids} = [ map { $_->picid } @ret ];

    # return arrayref of LJ::Userpic instances
    return \@ret;
}

# $class->memkey( $u )
sub memkey {
    return [ $_[1]->id, "userpic2:" . $_[1]->id ];
}

sub set_cache {
    my ( $class, $u, $rows ) = @_;

    my $memkey = $class->memkey( $u );
    my @vals = map { LJ::MemCache::hash_to_array( 'userpic2', $_ ) } @$rows;
    LJ::MemCache::set( $memkey, \@vals, 60*30 );

    # set cache of picids on $u
    $u->{_userpicids} = [ map { $_->{picid} } @$rows ];

    return 1;
}

sub load_user_userpics {
    my ($class, $u) = @_;
    local $LJ::THROW_ERRORS = 1;

    my $cache = $class->get_cache($u);
    return @$cache if $cache;

    # select all of their userpics
    my $data = $u->selectall_hashref(
        "SELECT userid, picid, width, height, state, fmt, comment," .
        " description, location, url, UNIX_TIMESTAMP(picdate) AS 'pictime'," .
        " flags, md5base64 FROM userpic2 WHERE userid=? AND state <> 'X'",
        'picid', undef, $u->userid );
    die "Error loading userpics: clusterid=$u->{clusterid}, errstr=" . $u->errstr
        if $u->err;

    my @ret = sort { $a->{picid} <=> $b->{picid} } values %$data;

    # set cache if reasonable
    $class->set_cache($u, \@ret);

    return map { $class->new_from_row($_) } @ret;
}

sub create {
    my ( $class, $u, %opts ) = @_;
    local $LJ::THROW_ERRORS = 1;

    my $dataref = delete $opts{data};
    my $maxbytesize = delete $opts{maxbytesize};
    my $nonotify = delete $opts{nonotify};
    croak("dataref not a scalarref") unless ref $dataref eq 'SCALAR';

    croak("Unknown options: " . join(", ", scalar keys %opts)) if %opts;

    my $err = sub {
        my $msg = $_[0];
    };

    eval "use Image::Size;";
    # FIXME the filetype is supposed to be returned intthe next call
    # but according to the docs of Image::Size v3.2 it does not return that value
    my ($w, $h, $filetype) = Image::Size::imgsize($dataref);
    my $MAX_UPLOAD = $maxbytesize || LJ::Userpic->max_allowed_bytes($u);

    my $size = length $$dataref;

    my $fmterror = 0;

    my @errors;
    if ($size > $MAX_UPLOAD) {
        push @errors, LJ::errobj("Userpic::Bytesize",
                                 size => $size,
                                 max  => int($MAX_UPLOAD / 1024));
    }

    unless ($filetype eq "GIF" || $filetype eq "JPG" || $filetype eq "PNG") {
        push @errors, LJ::errobj("Userpic::FileType",
                                 type => $filetype);
        $fmterror = 1;
    }

    # don't throw a dimensions error if it's the wrong file type because its dimensions will always
    # be 0x0
    unless ($w >= 1 && $w <= 100 && $h >= 1 && $h <= 100) {
        push @errors, LJ::errobj("Userpic::Dimensions",
                                 w => $w, h => $h) unless $fmterror;
    }

    LJ::throw(@errors);

    my $base64 = Digest::MD5::md5_base64($$dataref);

    my $target = $LJ::USERPIC_MOGILEFS ? 'mogile' : undef;

    my $dbh = LJ::get_db_writer();

    # see if it's a duplicate, return it if it is
    if (my $dup_up = LJ::Userpic->new_from_md5($u, $base64)) {
        return $dup_up;
    }

    # start making a new onew
    my $picid = LJ::alloc_global_counter('P');

    my $contenttype = {
            'GIF' => 'G',
            'PNG' => 'P',
            'JPG' => 'J',
        }->{$filetype};

    @errors = (); # TEMP: FIXME: remove... using exceptions

    my $dberr = 0;
    $u->do( "INSERT INTO userpic2 (picid, userid, fmt, width, height, " .
            "picdate, md5base64, location) VALUES (?, ?, ?, ?, ?, NOW(), ?, ?)",
            undef, $picid, $u->userid, $contenttype, $w, $h, $base64, $target );
    if ( $u->err ) {
        push @errors, $err->( $u->errstr );
        $dberr = 1;
    }

    my $clean_err = sub {
        $u->do( "DELETE FROM userpic2 WHERE userid=? AND picid=?",
                undef, $u->userid, $picid ) if $picid;
        return $err->(@_);
    };

    if ( $target && $target eq 'mogile' && !$dberr ) {
        my $fh = LJ::mogclient()->new_file($u->mogfs_userpic_key($picid), 'userpics');
        if (defined $fh) {
            $fh->print($$dataref);
            my $rv = $fh->close;
            push @errors, $clean_err->("Error saving to storage server: $@") unless $rv;
        } else {
            # fatal error, we couldn't get a filehandle to use
            push @errors, $clean_err->("Unable to contact storage server.  Your picture has not been saved.");
        }

        # even for mogile we use the userblob table as a means
        # to track the number and size of user blob assets
        my $dmid = LJ::get_blob_domainid('userpic');
        $u->do("INSERT INTO userblob (journalid, domain, blobid, length) ".
               "VALUES (?, ?, ?, ?)", undef, $u->{userid}, $dmid, $picid, $size);

    } elsif ( !$dberr ) {  # use userpicblob2 table in database
        my $dbcm = LJ::get_cluster_master($u);
        return $err->($BML::ML{'error.nodb'}) unless $dbcm;
        $u->do("INSERT INTO userpicblob2 (userid, picid, imagedata) " .
               "VALUES (?, ?, ?)",
               undef, $u->{'userid'}, $picid, $$dataref);
        push @errors, $clean_err->($u->errstr) if $u->err;

    } else { # We should never get here!
        push @errors, "User picture uploading failed for unknown reason";
    }

    LJ::throw(@errors);

    # now that we've created a new pic, invalidate the user's memcached userpic info
    LJ::Userpic->delete_cache( $u );

    my $upic = LJ::Userpic->new( $u, $picid ) or die "Error insantiating userpic";
    LJ::Event::NewUserpic->new( $upic )->fire if LJ::is_enabled('esn') && !$nonotify;

    return $upic;
}

# this will return a user's userpicfactory image stored in mogile scaled down.
# if only $size is passed, will return image scaled so the largest dimension will
# not be greater than $size. If $x1, $y1... are set then it will return the image
# scaled so the largest dimension will not be greater than 100
# all parameters are optional, default size is 640.
#
# if maxfilesize option is passed, get_upf_scaled will decrease the image quality
# until it reaches maxfilesize, in kilobytes. (only applies to the 100x100 userpic)
#
# returns [imageref, mime, width, height] on success, undef on failure.
#
# note: this will always keep the image's original aspect ratio and not distort it.
sub get_upf_scaled {
    my ( $class, @args ) = @_;

    my $gc = LJ::gearman_client();

    # no gearman, do this in-process
    return $class->_get_upf_scaled( @args ) unless $gc;

    # invoke gearman
    my $u = LJ::get_remote() or die "No remote user";
    unshift @args, "userid" => $u->id;

    my $result;
    my $arg = Storable::nfreeze(\@args);
    my $task = Gearman::Task->new('lj_upf_resize', \$arg,
                                  {
                                      uniq => '-',
                                      on_complete => sub {
                                          my $res = shift;
                                          return unless $res;
                                          $result = Storable::thaw($$res);
                                      }
                                  });

    my $ts = $gc->new_task_set();
    $ts->add_task($task);
    $ts->wait(timeout => 30); # 30 sec timeout;

    # job failed ... error reporting?
    die "Could not resize image down\n" unless $result;

    return $result;
}

# actual method
sub _get_upf_scaled
{
    my ( $class, %opts ) = @_;
    my $size = delete $opts{size} || 640;
    my $x1 = delete $opts{x1};
    my $y1 = delete $opts{y1};
    my $x2 = delete $opts{x2};
    my $y2 = delete $opts{y2};
    my $border = delete $opts{border} || 0;
    my $maxfilesize = delete $opts{maxfilesize} || 38;
    my $u = LJ::want_user(delete $opts{userid} || delete $opts{u}) || LJ::get_remote();
    my $mogkey = delete $opts{mogkey};
    my $downsize_only = delete $opts{downsize_only};
    croak "No userid or remote" unless $u || $mogkey;

    $maxfilesize *= 1024;

    croak "Invalid parameters to get_upf_scaled\n" if scalar keys %opts;

    my $mode = ($x1 || $y1 || $x2 || $y2) ? "crop" : "scale";

    eval "use Image::Magick (); 1;"
        or return undef;

    eval "use Image::Size (); 1;"
        or return undef;

    $mogkey ||= 'upf:' . $u->{userid};
    my $dataref = LJ::mogclient()->get_file_data($mogkey) or return undef;

    # original width/height
    my ($ow, $oh) = Image::Size::imgsize($dataref);
    return undef unless $ow && $oh;

    # converts an ImageMagick object to the form returned to our callers
    my $imageParams = sub {
        my $im = $_[0];
        my $blob = $im->ImageToBlob;
        return [\$blob, $im->Get('MIME'), $im->Get('width'), $im->Get('height')];
    };

    # compute new width and height while keeping aspect ratio
    my $getSizedCoords = sub {
        my ( $newsize, $img ) = @_;

        my $fromw = $img ? $img->Get('width') : $ow;
        my $fromh = $img ? $img->Get('height') : $oh;

        return (int($newsize * $fromw/$fromh), $newsize) if $fromh > $fromw;
        return ($newsize, int($newsize * $fromh/$fromw));
    };

    # get the "medium sized" width/height.  this is the size which
    # the user selects from
    my ($medw, $medh) = $getSizedCoords->($size);
    return undef unless $medw && $medh;

    # simple scaling mode
    if ($mode eq "scale") {
        my $image = Image::Magick->new(size => "${medw}x${medh}")
            or return undef;
        $image->BlobToImage($$dataref);
        unless ($downsize_only && ($medw > $ow || $medh > $oh)) {
            $image->Resize(width => $medw, height => $medh);
        }
        return $imageParams->($image);
    }

    # else, we're in 100x100 cropping mode

    # scale user coordinates  up from the medium pixelspace to full pixelspace
    $x1 *= ($ow/$medw);
    $x2 *= ($ow/$medw);
    $y1 *= ($oh/$medh);
    $y2 *= ($oh/$medh);

    # cropping dimensions from the full pixelspace
    my $tw = $x2 - $x1;
    my $th = $y2 - $y1;

    # but if their selected region in full pixelspace is 800x800 or something
    # ridiculous, no point decoding the JPEG to its full size... we can
    # decode to a smaller size so we get 100px when we crop
    my $min_dim = $tw < $th ? $tw : $th;
    my ($decodew, $decodeh) = ($ow, $oh);
    my $wanted_size = 100;
    if ($min_dim > $wanted_size) {
        # then let's not decode the full JPEG down from its huge size
        my $de_scale = $wanted_size / $min_dim;
        $decodew = int($de_scale * $decodew);
        $decodeh = int($de_scale * $decodeh);
        $_ *= $de_scale foreach ($x1, $x2, $y1, $y2);
    }

    $_ = int($_) foreach ($x1, $x2, $y1, $y2, $tw, $th);

    # make the pristine (uncompressed) 100x100 image
    my $timage = Image::Magick->new(size => "${decodew}x${decodeh}")
        or return undef;
    $timage->BlobToImage($$dataref);
    $timage->Scale(width => $decodew, height => $decodeh);

    my $w = ($x2 - $x1);
    my $h = ($y2 - $y1);
    my $foo = $timage->Mogrify(crop => "${w}x${h}+$x1+$y1");

    my $targetSize = $border ? 98 : 100;

    my ($nw, $nh) = $getSizedCoords->($targetSize, $timage);
    $timage->Scale(width => $nw, height => $nh);

    # add border if desired
    $timage->Border(geometry => "1x1", color => 'black') if $border;

    foreach my $qual (qw(100 90 85 75)) {
        # work off a copy of the image so we aren't recompressing it
        my $piccopy = $timage->Clone();
        $piccopy->Set('quality' => $qual);
        my $ret = $imageParams->($piccopy);
        return $ret if length(${ $ret->[0] }) < $maxfilesize;
    }

    return undef;
}

# make this picture the default
sub make_default {
    my $self = shift;
    my $u = $self->owner
        or die;

    $u->update_self( { defaultpicid => $self->id } );
    $u->{'defaultpicid'} = $self->id;
}

# returns true if this picture if the default userpic
sub is_default {
    my $self = shift;
    my $u = $self->owner;

    return $u->{'defaultpicid'} == $self->id;
}

sub delete_cache {
    my ($class, $u) = @_;
    my $memkey = [$u->{'userid'},"upicinf:$u->{'userid'}"];
    LJ::MemCache::delete($memkey);
    $memkey = [$u->{'userid'},"upiccom:$u->{'userid'}"];
    LJ::MemCache::delete($memkey);
    $memkey = [$u->{'userid'},"upicurl:$u->{'userid'}"];
    LJ::MemCache::delete($memkey);
    $memkey = [$u->{'userid'},"upicdes:$u->{'userid'}"];
    LJ::MemCache::delete($memkey);

    # userpic2 rows for a given $u
    $memkey = LJ::Userpic->memkey($u);
    LJ::MemCache::delete($memkey);

    delete $u->{_userpicids};

    # clear process cache
    $LJ::CACHE_USERPIC_INFO{$u->{'userid'}} = undef;
}

# delete this userpic
# TODO: error checking/throw errors on failure
sub delete {
    my $self = $_[0];
    local $LJ::THROW_ERRORS = 1;

    my $fail = sub {
        LJ::errobj("WithSubError",
                   main   => LJ::errobj("DeleteFailed"),
                   suberr => $@)->throw;
    };

    my $u = $self->owner;
    my $picid = $self->id;

    # delete meta-data first so it doesn't get stranded if errors
    # between this and deleting row
    $u->do("DELETE FROM userblob WHERE journalid=? AND blobid=? " .
           "AND domain=?", undef, $u->{'userid'}, $picid,
           LJ::get_blob_domainid('userpic'));
    $fail->() if $@;

    # userpic keywords
    eval {
        if ( $u->userpic_have_mapid ) {
            $u->do( "DELETE FROM userpicmap3 WHERE userid = ? AND picid = ? AND kwid=NULL", undef, $u->userid, $picid ) or die;
            $u->do( "UPDATE userpicmap3 SET picid=NULL WHERE userid=? AND picid=?", undef, $u->userid, $picid ) or die;
        } else {
            $u->do( "DELETE FROM userpicmap2 WHERE userid=? AND picid=?", undef, $u->userid, $picid ) or die;
        }
        $u->do( "DELETE FROM userpic2 WHERE picid=? AND userid=?", undef, $picid, $u->userid ) or die;
    };
    $fail->() if $@;

    $u->log_event('delete_userpic', { picid => $picid });

    # best-effort on deleteing the blobs
    # TODO: we could fire warnings if they fail, then if $LJ::DIE_ON_WARN is set,
    # the ->warn methods on errobjs are actually dies.
    eval {
        if ( $self->in_mogile ) {
            LJ::mogclient()->delete($u->mogfs_userpic_key($picid));
        } else {
            $u->do( "DELETE FROM userpicblob2 WHERE ".
                    "userid=? AND picid=?", undef,
                    $u->userid, $picid );
        }
    };

    LJ::Userpic->delete_cache($u);

    return 1;
}

sub set_comment {
    my ($self, $comment) = @_;
    local $LJ::THROW_ERRORS = 1;

    my $u = $self->owner;
    $comment = LJ::text_trim($comment, LJ::BMAX_UPIC_COMMENT(), LJ::CMAX_UPIC_COMMENT());
    $u->do("UPDATE userpic2 SET comment=? WHERE userid=? AND picid=?",
                  undef, $comment, $u->{'userid'}, $self->id)
        or die;
    $self->{comment} = $comment;

    LJ::Userpic->delete_cache($u);
    return 1;
}

sub set_description {
    my ($self, $description) = @_;
    local $LJ::THROW_ERRORS = 1;

    my $u = $self->owner;
    #return 0 unless LJ::Userpic->user_supports_descriptions($u);
    $description = LJ::text_trim($description, LJ::BMAX_UPIC_DESCRIPTION, LJ::CMAX_UPIC_DESCRIPTION);
    $u->do("UPDATE userpic2 SET description=? WHERE userid=? AND picid=?",
                  undef, $description, $u->{'userid'}, $self->id)
        or die;
    $self->{description} = $description;

    LJ::Userpic->delete_cache($u);
    return 1;
}

# instance method:  takes a string of comma-separate keywords, or an array of keywords
sub set_keywords {
    my $self = shift;

    my @keywords;
    if (@_ > 1) {
        @keywords = @_;
    } else {
        @keywords = split(',', $_[0]);
    }
    
    @keywords = grep { !/^pic\#\d+$/ } map { s/^\s+//; s/\s+$//; $_ } @keywords;

    my $u = $self->owner;
    my $have_mapid = $u->userpic_have_mapid;

    my $sth;
    my $dbh;

    if ( $have_mapid ) {
        $sth = $u->prepare( "SELECT kwid FROM userpicmap3 WHERE userid=? AND picid=?" );
    } else {
        $sth = $u->prepare( "SELECT kwid FROM userpicmap2 WHERE userid=? AND picid=?" );
    }
    $sth->execute( $u->userid, $self->id );

    my %exist_kwids;
    while ( my ($kwid) = $sth->fetchrow_array ) {

        # This is an edge case to catch keyword changes where the existing keyword
        # is in the pic#  format.  In this case kwid is NULL and we want to 
        # delete any records from userpicmap3 that involve it.
        unless ( $kwid ) {
           $u->do( "DELETE FROM userpicmap3 WHERE userid=? AND picid=? AND kwid IS NULL", undef, $u->id, $self->id );
        }

        $exist_kwids{$kwid} = 1;
    }

    my %kwid_to_mapid;
    if ( $have_mapid ) {
        $sth = $u->prepare( "SELECT mapid, kwid FROM userpicmap3 WHERE userid=? AND kwid IS NOT NULL" );
        $sth->execute( $u->userid );

        while (my ($mapid, $kwid) = $sth->fetchrow_array) {
            $kwid_to_mapid{$kwid} = $mapid;
        }
    }

    my (@bind, @data, @kw_errors);
    my $c = 0;
    my $picid = $self->{picid};

    foreach my $kw (@keywords) {
        my $kwid = $u->get_keyword_id( $kw );

        next unless $kwid; # TODO: fire some warning that keyword was bogus

        if (++$c > $LJ::MAX_USERPIC_KEYWORDS) {
            push @kw_errors, $kw;
            next;
        }

        if ( exists $exist_kwids{$kwid} ) {
            delete $exist_kwids{$kwid};
        } else {
            if ( $have_mapid ) {
                $kwid_to_mapid{$kwid} ||= LJ::alloc_user_counter( $u, 'Y' );

                push @bind, '(?, ?, ?, ?)';
                push @data, $u->userid, $kwid_to_mapid{$kwid}, $kwid, $picid;
            } else {
                push @bind, '(?, ?, ?)';
                push @data, $u->userid, $kwid, $picid;
            }
        }
    }

    LJ::Userpic->delete_cache($u);

    foreach my $kwid (keys %exist_kwids) {
        if ( $have_mapid ) {
            $u->do( "UPDATE userpicmap3 SET picid=NULL WHERE userid=? AND picid=? AND kwid=?", undef, $u->id, $self->id, $kwid );
        } else {
            $u->do( "DELETE FROM userpicmap2 WHERE userid=? AND picid=? AND kwid=?", undef, $u->id, $self->id, $kwid );
        }
    }

    # save data if any
    if (scalar @data) {
        my $bind = join(',', @bind);

        if ( $have_mapid ) {
            $u->do( "REPLACE INTO userpicmap3 (userid, mapid, kwid, picid) VALUES $bind",
                    undef, @data );
        } else {            
            $u->do( "REPLACE INTO userpicmap2 (userid, kwid, picid) VALUES $bind",
                    undef, @data );
        }
    }

    # clear the userpic-keyword map.
    $u->clear_userpic_kw_map;

    # Let the user know about any we didn't save
    # don't throw until the end or nothing will be saved!
    if (@kw_errors) {
        my $num_words = scalar(@kw_errors);
        LJ::errobj("Userpic::TooManyKeywords",
                   userpic => $self,
                   lost    => \@kw_errors)->throw;
    }

    return 1;
}


# instance method:  takes two strings of comma-separated keywords, the first
# being the new set of keywords, the second being the old set of keywords.
#
# the new keywords must be the same number as the old keywords; that is,
# if the userpic has three keywords and you want to rename them, you must
# rename them to three keywords (some can match).  otherwise there would be
# some ambiguity about which old keywords should match up with the new
# keywords.  if the number of keywords don't match, then an error is thrown
# and no changes are made to the keywords for this userpic.
# 
# all new keywords must not currently be in use; you can't rename a keyword
# to a keyword currently mapped to another (or the same) userpic.  this will
# result in an error and no changes made to these keywords.
sub set_and_rename_keywords {
    my ( $self, $new_keyword_string, $orig_keyword_string ) = @_;

    my $u = $self->owner;
    LJ::errobj("Userpic::RenameKeywords",
                origkw    => $orig_keyword_string,
                newkw     => $new_keyword_string)->throw unless LJ::is_enabled( "icon_renames" ) || $u->userpic_have_mapid;

    my @keywords = split(',', $new_keyword_string);
    my @orig_keywords = split(',', $orig_keyword_string);

    if ( grep ( /^\s*pic\#\d+\s*$/, @keywords )) {
        LJ::errobj("Userpic::RenameBlankKeywords",
                   origkw    => $orig_keyword_string,
                   newkw     => $new_keyword_string)->throw;
    }

    # compare sizes
    if (scalar @keywords ne scalar @orig_keywords) {
        LJ::errobj("Userpic::MismatchRenameKeywords",
                   origkw    => $orig_keyword_string,
                   newkw     => $new_keyword_string)->throw;
    }

    #interleave these into a map, excluding duplicates
    my %keywordmap;
    foreach my $newkw (@keywords) {
        my $origkw = shift(@orig_keywords);
        # clear whitespace
        $newkw =~ s/^\s+//; 
        $newkw =~ s/\s+$//;
        $origkw =~ s/^\s+//; 
        $origkw =~ s/\s+$//;

        $keywordmap{$origkw} = $newkw if $origkw ne $newkw;
    }
    
    # make sure there is at least one change.
    if (keys(%keywordmap)) {

        #make sure that none of the target keywords already exist.
        foreach my $kw ( values %keywordmap ) {
            if ( $u && $u->get_picid_from_keyword( $kw, -1 ) != -1 ) {
                LJ::errobj( "Userpic::RenameKeywordExisting",
                            keyword => $kw )->throw;
            }
        }

        while (my ($origkw, $newkw) = each( %keywordmap )) {

            # need to check if the kwid already has a mapid
            my $mapid = $u->get_mapid_from_keyword( $newkw );

            # if it does, we have to remap it
            if ( $mapid ) {
                my $oldid = $u->get_mapid_from_keyword( $origkw );
                # redirect the old mapid to the new mapid
                $u->do( "UPDATE userpicmap3 SET kwid = NULL, picid = NULL, redirect_mapid = ? WHERE mapid = ? AND userid = ?",
                        undef, $mapid, $oldid, $u->id );
                if ( $u->err ) {
                    warn $u->errstr;
                    LJ::errobj("Userpic::RenameKeywords",
                        origkw    => $origkw,
                        newkw     => $newkw)->throw;
                }

                # change any redirects pointing to the old mapid to the new mapid
                $u->do( "UPDATE userpicmap3 SET redirect_mapid = ? WHERE redirect_mapid = ? AND userid = ?",
                        undef, $mapid, $oldid, $u->id );
                if ( $u->err ) {
                    warn $u->errstr;
                    LJ::errobj("Userpic::RenameKeywords",
                        origkw    => $origkw,
                        newkw     => $newkw)->throw;
                }

                # and set the new mapid to point to the picture
                $u->do( "UPDATE userpicmap3 SET picid = ? WHERE mapid = ? AND userid = ?",
                        undef, $self->picid, $mapid, $u->id );
                if ( $u->err ) {
                    warn $u->errstr;
                    LJ::errobj("Userpic::RenameKeywords",
                        origkw    => $origkw,
                        newkw     => $newkw)->throw;
                }

            } else {
                if ( $origkw !~ /^\s*pic\#(\d+)\s*$/ ) {
                    $u->do( "UPDATE userpicmap3 SET kwid = ? WHERE kwid = ? AND userid = ?",
                            undef, $u->get_keyword_id( $newkw ), $u->get_keyword_id( $origkw ), $u->id );
<<<<<<< HEAD
                    die $u->errstr if $u->err;
                } else { # pic#xx
                    my $picid = $1;

                    # get (or create) the mapid for picxx
                    my $mapid_for_picxx = $u->get_mapid_from_keyword( $origkw );
                    $u->do( "UPDATE userpicmap3 SET kwid = ? WHERE kwid is NULL AND userid = ? AND picid = ?",
                            undef, $u->get_keyword_id( $newkw ), $u->id, $picid );
                    die $u->errstr if $u->err;
=======
                    if ( $u->err ) {
                        warn $u->errstr;
                        LJ::errobj("Userpic::RenameKeywords",
                            origkw    => $origkw,
                            newkw     => $newkw)->throw;
                    }
                } else {
                    $u->do( "REPLACE INTO userpicmap3 (userid, kwid, picid) VALUES (?, ?, ?)",
                            undef, $u->id, $u->get_keyword_id( $newkw ), $self->picid );
                    if ( $u->err ) {
                        warn $u->errstr;
                        LJ::errobj("Userpic::RenameKeywords",
                            origkw    => $origkw,
                            newkw     => $newkw)->throw;
                    }
>>>>>>> 56696f93
                }
            }
        }
        LJ::Userpic->delete_cache($u);
        $u->clear_userpic_kw_map;
    }

    return 1;
}

sub set_fullurl {
    my ($self, $url) = @_;
    my $u = $self->owner;
    $u->do("UPDATE userpic2 SET url=? WHERE userid=? AND picid=?",
           undef, $url, $u->{'userid'}, $self->id);
    $self->{url} = $url;

    LJ::Userpic->delete_cache($u);

    return 1;
}

# Sorts the given list of Userpics.
sub sort {
    my ( $class, $userpics ) = @_;
    
    return () unless ( $userpics && ref $userpics );

    my %kwhash;
    my %nokwhash;

    for my $pic ( @$userpics ) {
        my $pickw = $pic->keywords( raw => 1 );
        if ( defined $pickw ) {
            $kwhash{$pickw} = $pic;
        } else {
            $pickw = $pic->keywords;
            $nokwhash{$pickw} = $pic;
        }
    }
    my @sortedkw = sort { lc $a cmp lc $b } keys %kwhash;
    my @sortednokw = sort { lc $a cmp lc $b } keys %nokwhash;

    my @sortedpics;
    foreach my $kw ( @sortedkw ) {
        push @sortedpics, $kwhash{$kw};
    }
    foreach my $kw ( @sortednokw ) {
        push @sortedpics, $nokwhash{$kw};
    }

    return @sortedpics;
}

# Organizes the given userpics by keyword.  Returns an array of hashes,
# with values of keyword and userpic.
sub separate_keywords {
    my ( $class, $userpics ) = @_;

    return () unless ( $userpics && ref $userpics );

    my @userpic_array;
    my @nokw_array;

    foreach my $userpic ( @$userpics ) {
        my @keywords = $userpic->keywords( raw => 1 );
        foreach my $keyword ( @keywords ) {
            if ( defined $keyword ) {
                push @userpic_array, { keyword => $keyword, userpic => $userpic };
            } else {
                $keyword = $userpic->keywords;
                push @nokw_array, { keyword => $keyword, userpic => $userpic };
            }
        } 
    }
        
    @userpic_array = sort { lc( $a->{keyword} ) cmp lc( $b->{keyword} ) } @userpic_array;
    push @userpic_array, sort { $a->{keyword} cmp $b->{keyword} } @nokw_array;

    return @userpic_array;
}

####
# error classes:

package LJ::Error::Userpic::TooManyKeywords;

sub user_caused { 1 }
sub fields      { qw(userpic lost); }

sub number_lost {
    my $self = $_[0];
    return scalar @{ $self->field("lost") };
}

sub lost_keywords_as_html {
    my $self = $_[0];
    return join(", ", map { LJ::ehtml($_) } @{ $self->field("lost") });
}

sub as_html {
    my $self = $_[0];
    my $num_words = $self->number_lost;
    return BML::ml("/editicons.bml.error.toomanykeywords", {
        numwords => $self->number_lost,
        words    => $self->lost_keywords_as_html,
        max      => $LJ::MAX_USERPIC_KEYWORDS,
    });
}

package LJ::Error::Userpic::Bytesize;
sub user_caused { 1 }
sub fields      { qw(size max); }
sub as_html {
    my $self = $_[0];
    return BML::ml('/editicons.bml.error.filetoolarge',
                   { 'maxsize' => $self->{'max'} .
                         BML::ml('/editicons.bml.kilobytes')} );
}

package LJ::Error::Userpic::Dimensions;
sub user_caused { 1 }
sub fields      { qw(w h); }
sub as_html {
    my $self = $_[0];
    return BML::ml('/editicons.bml.error.imagetoolarge', {
        imagesize => $self->{'w'} . 'x' . $self->{'h'}
        });
}

package LJ::Error::Userpic::FileType;
sub user_caused { 1 }
sub fields      { qw(type); }
sub as_html {
    my $self = $_[0];
    return BML::ml("/editicons.bml.error.unsupportedtype",
                          { 'filetype' => $self->{'type'} });
}

package LJ::Error::Userpic::MismatchRenameKeywords;
sub user_caused { 1 }
sub fields      { qw(origkw newkw); }
sub as_html {
    my $self = $_[0];
    return BML::ml("/editicons.bml.error.rename.mismatchedlength",
                          { 'origkw' => $self->{'origkw'},
                            'newkw' => $self->{'newkw'} });
}

package LJ::Error::Userpic::RenameBlankKeywords;
sub user_caused { 1 }
sub fields      { qw(origkw newkw); }
sub as_html {
    my $self = $_[0];
    return BML::ml("/editicons.bml.error.rename.blankkw",
                          { 'origkw' => $self->{'origkw'},
                            'newkw' => $self->{'newkw'} });
}

package LJ::Error::Userpic::RenameKeywordExisting;
sub user_caused { 1 }
sub fields      { qw(keyword); }
sub as_html {
    my $self = $_[0];
    return BML::ml("/editicons.bml.error.rename.keywordexists",
                          { 'keyword' => $self->{'keyword'} });
}

package LJ::Error::Userpic::RenameKeywords;
sub user_caused { 0 }
sub fields      { qw(origkw newkw); }
sub as_html {
    my $self = $_[0];
    return BML::ml("/editicons.bml.error.rename.keywords",
                          { 'origkw' => $self->{'origkw'},
                            'newkw' => $self->{'newkw'} });
}

package LJ::Error::Userpic::DeleteFailed;
sub user_caused { 0 }

1;<|MERGE_RESOLUTION|>--- conflicted
+++ resolved
@@ -1270,33 +1270,25 @@
                 if ( $origkw !~ /^\s*pic\#(\d+)\s*$/ ) {
                     $u->do( "UPDATE userpicmap3 SET kwid = ? WHERE kwid = ? AND userid = ?",
                             undef, $u->get_keyword_id( $newkw ), $u->get_keyword_id( $origkw ), $u->id );
-<<<<<<< HEAD
-                    die $u->errstr if $u->err;
-                } else { # pic#xx
-                    my $picid = $1;
-
-                    # get (or create) the mapid for picxx
-                    my $mapid_for_picxx = $u->get_mapid_from_keyword( $origkw );
-                    $u->do( "UPDATE userpicmap3 SET kwid = ? WHERE kwid is NULL AND userid = ? AND picid = ?",
-                            undef, $u->get_keyword_id( $newkw ), $u->id, $picid );
-                    die $u->errstr if $u->err;
-=======
                     if ( $u->err ) {
                         warn $u->errstr;
                         LJ::errobj("Userpic::RenameKeywords",
                             origkw    => $origkw,
                             newkw     => $newkw)->throw;
                     }
-                } else {
-                    $u->do( "REPLACE INTO userpicmap3 (userid, kwid, picid) VALUES (?, ?, ?)",
-                            undef, $u->id, $u->get_keyword_id( $newkw ), $self->picid );
+                } else { # pic#xx
+                    my $picid = $1;
+
+                    # get (or create) the mapid for picxx
+                    my $mapid_for_picxx = $u->get_mapid_from_keyword( $origkw );
+                    $u->do( "UPDATE userpicmap3 SET kwid = ? WHERE kwid is NULL AND userid = ? AND picid = ?",
+                            undef, $u->get_keyword_id( $newkw ), $u->id, $picid );
                     if ( $u->err ) {
                         warn $u->errstr;
                         LJ::errobj("Userpic::RenameKeywords",
                             origkw    => $origkw,
                             newkw     => $newkw)->throw;
                     }
->>>>>>> 56696f93
                 }
             }
         }
