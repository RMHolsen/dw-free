--- conflicted
+++ resolved
@@ -1947,26 +1947,19 @@
 
     if ( defined $remote && $remote->can_manage( $u )) {    #own journal
         $count = $tag->{uses};
-<<<<<<< HEAD
-=======
         $t->{security_counts}->{$_} = $tag->{security}->{$_}
             foreach qw(public private protected);
->>>>>>> 2c531fad
 
     } elsif ( defined $remote ) {           #logged in, not own journal
         my $trusted = $u->trusts_or_has_member( $remote );
         my $grpmask = $u->trustmask( $remote );
 
         $count = $tag->{security}->{public};
-<<<<<<< HEAD
-        $count += $tag->{security}->{protected} if $trusted;
-=======
         $t->{security_counts}->{public} = $tag->{security}->{public};
         if ( $trusted ) {
             $count += $tag->{security}->{protected};
             $t->{security_counts}->{protected} = $tag->{security}->{protected};
         }
->>>>>>> 2c531fad
         if ( $grpmask > 1 ) {
             # Find which group that this remote is a member of has the most 
             #  uses of this tag, and add that no of uses to the count.
@@ -1979,23 +1972,10 @@
 
     } else {        #logged out.
         $count = $tag->{security}->{public};
-<<<<<<< HEAD
+        $t->{security_counts}->{public} = $tag->{security}->{public};
     }
     
     $t->{use_count} = $count;
-
-    my $sum = 0;
-    $sum += $tag->{security}->{groups}->{$_}
-        foreach keys %{$tag->{security}->{groups} || {}};
-    $t->{security_counts}->{$_} = $tag->{security}->{$_}
-        foreach qw(public private friends);
-    $t->{security_counts}->{groups} = $sum;
-=======
-        $t->{security_counts}->{public} = $tag->{security}->{public};
-    }
-    
-    $t->{use_count} = $count;
->>>>>>> 2c531fad
 
     return $t;
 }
