--- conflicted
+++ resolved
@@ -969,16 +969,8 @@
 }
 
 sub get_path_user {
-<<<<<<< HEAD
     my ($path) = @_;
-    return unless $path =~ m!^/(\w{1,25})\b!;
-
-    # FIXME: username length should be a named constant (#1568)
-=======
-    my ( $path ) = @_;
     return unless $path =~ m!^/(\w{1,$LJ::USERNAME_MAXLENGTH})\b!;
->>>>>>> 4d63f42f
-
     return lc $1;
 }
 
