--- conflicted
+++ resolved
@@ -1550,14 +1550,7 @@
                 my $modlist = LJ::load_userids(@$mods);
 
                 my @emails;
-<<<<<<< HEAD
-                my $ct;
                 foreach my $mod ( values %$modlist ) {
-                    last if $ct > 20;    # don't send more than 20 emails.
-
-=======
-                foreach my $mod (values %$modlist) {
->>>>>>> dd51c367
                     next unless $mod->is_visible;
 
                     LJ::Event::CommunityModeratedEntryNew->new( $mod, $uowner, $modid )->fire;
